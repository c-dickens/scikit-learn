from __future__ import division, print_function

import numpy as np
from functools import partial
from itertools import product
import warnings

from sklearn import datasets
from sklearn import svm

from sklearn.preprocessing import LabelBinarizer, MultiLabelBinarizer
from sklearn.datasets import make_multilabel_classification
from sklearn.utils import check_random_state, shuffle
from sklearn.utils.multiclass import unique_labels
from sklearn.utils.fixes import np_version
from sklearn.utils.multiclass import type_of_target
from sklearn.utils.testing import (assert_true,
                                   assert_raises,
                                   assert_raise_message,
                                   assert_equal,
                                   assert_almost_equal,
                                   assert_not_equal,
                                   assert_array_equal,
                                   assert_array_almost_equal,
                                   assert_warns,
                                   assert_no_warnings,
                                   assert_greater,
                                   ignore_warnings,
                                   assert_warns_message)


from sklearn.metrics import (accuracy_score,
                             average_precision_score,
                             auc,
                             auc_score,
                             classification_report,
                             confusion_matrix,
                             explained_variance_score,
                             f1_score,
                             fbeta_score,
                             hamming_loss,
                             hinge_loss,
                             jaccard_similarity_score,
                             log_loss,
                             matthews_corrcoef,
                             mean_squared_error,
                             mean_absolute_error,
                             precision_recall_curve,
                             precision_recall_fscore_support,
                             precision_score,
                             recall_score,
                             r2_score,
                             roc_auc_score,
                             roc_curve,
                             zero_one_loss)

from sklearn.metrics.metrics import _average_binary_score
from sklearn.metrics.metrics import _check_clf_targets
from sklearn.metrics.metrics import _check_reg_targets
from sklearn.metrics.metrics import UndefinedMetricWarning

from sklearn.externals.six.moves import xrange

# Note toward developers about metric testing
# -------------------------------------------
# It is often possible to write one general test for several metrics:
#
#   - invariance properties, e.g. invariance to sample order
#   - common behavior for an argument, e.g. the "normalize" with value True
#     will return the mean of the metrics and with value False will return
#     the sum of the metrics.
#
# In order to improve the overall metric testing, it is a good idea to write
# first a specific test for the given metric and then add a general test for
# all metrics that have the same behavior.
#
# Two types of datastructures are used in order to implement this system:
# dictionaries of metrics and lists of metrics wit common properties.
#
# Dictionaries of metrics
# ------------------------
# The goal of having those dictionaries is to have an easy way to call a
# particular metric and associate a name to each function:
#
#   - REGRESSION_METRICS: all regression metrics.
#   - CLASSIFICATION_METRICS: all classification metrics
#     which compare a ground truth and the estimated targets as returned by a
#     classifier.
#   - THRESHOLDED_METRICS: all classification metrics which
#     compare a ground truth and a score, e.g. estimated probabilities or
#     decision function (format might vary)
#
# Those dictionaries will be used to test systematically some invariance
# properties, e.g. invariance toward several input layout.
#

REGRESSION_METRICS = {
    "mean_absolute_error": mean_absolute_error,
    "mean_squared_error": mean_squared_error,
    "explained_variance_score": explained_variance_score,
    "r2_score": r2_score,
}

CLASSIFICATION_METRICS = {
    "accuracy_score": accuracy_score,
    "unnormalized_accuracy_score": partial(accuracy_score, normalize=False),
    "confusion_matrix": confusion_matrix,
    "hamming_loss": hamming_loss,

    "jaccard_similarity_score": jaccard_similarity_score,
    "unnormalized_jaccard_similarity_score":
    partial(jaccard_similarity_score, normalize=False),

    "zero_one_loss": zero_one_loss,
    "unnormalized_zero_one_loss": partial(zero_one_loss, normalize=False),

    "precision_score": precision_score,
    "recall_score": recall_score,
    "f1_score": f1_score,
    "f2_score": partial(fbeta_score, beta=2),
    "f0.5_score": partial(fbeta_score, beta=0.5),
    "matthews_corrcoef_score": matthews_corrcoef,

    "weighted_f0.5_score": partial(fbeta_score, average="weighted", beta=0.5),
    "weighted_f1_score": partial(f1_score, average="weighted"),
    "weighted_f2_score": partial(fbeta_score, average="weighted", beta=2),
    "weighted_precision_score": partial(precision_score, average="weighted"),
    "weighted_recall_score": partial(recall_score, average="weighted"),

    "micro_f0.5_score": partial(fbeta_score, average="micro", beta=0.5),
    "micro_f1_score": partial(f1_score, average="micro"),
    "micro_f2_score": partial(fbeta_score, average="micro", beta=2),
    "micro_precision_score": partial(precision_score, average="micro"),
    "micro_recall_score": partial(recall_score, average="micro"),

    "macro_f0.5_score": partial(fbeta_score, average="macro", beta=0.5),
    "macro_f1_score": partial(f1_score, average="macro"),
    "macro_f2_score": partial(fbeta_score, average="macro", beta=2),
    "macro_precision_score": partial(precision_score, average="macro"),
    "macro_recall_score": partial(recall_score, average="macro"),

    "samples_f0.5_score": partial(fbeta_score, average="samples", beta=0.5),
    "samples_f1_score": partial(f1_score, average="samples"),
    "samples_f2_score": partial(fbeta_score, average="samples", beta=2),
    "samples_precision_score": partial(precision_score, average="samples"),
    "samples_recall_score": partial(recall_score, average="samples"),
}

THRESHOLDED_METRICS = {
<<<<<<< HEAD
    "roc_auc_score": roc_auc_score,
=======
    "log_loss": log_loss,
    "hinge_loss": hinge_loss,

    "roc_auc_score": roc_auc_score,
    "weighted_roc_auc": partial(roc_auc_score, average="weighted"),
    "samples_roc_auc": partial(roc_auc_score, average="samples"),
    "micro_roc_auc": partial(roc_auc_score, average="micro"),
    "macro_roc_auc": partial(roc_auc_score, average="macro"),

>>>>>>> bc8666f6
    "average_precision_score": average_precision_score,
    "weighted_average_precision_score":
    partial(average_precision_score, average="weighted"),
    "samples_average_precision_score":
    partial(average_precision_score, average="samples"),
    "micro_average_precision_score":
    partial(average_precision_score, average="micro"),
    "macro_average_precision_score":
    partial(average_precision_score, average="macro"),
}

ALL_METRICS = dict()
ALL_METRICS.update(THRESHOLDED_METRICS)
ALL_METRICS.update(CLASSIFICATION_METRICS)
ALL_METRICS.update(REGRESSION_METRICS)

# Lists of metrics with common properties
# ---------------------------------------
# Lists of metrics with common properties are used to test systematically some
# functionalities and invariance, e.g. SYMMETRIC_METRICS lists all metrics that
# are symmetric with respect to their input argument y_true and y_pred.
#
# When you add a new metric or functionality, check if a general test
# is already written.

# Metric undefined with "binary" or "multiclass" input
METRIC_UNDEFINED_MULTICLASS = [
    "samples_f0.5_score", "samples_f1_score", "samples_f2_score",
    "samples_precision_score", "samples_recall_score",

    # Those metrics don't support multiclass outputs
    "average_precision_score", "weighted_average_precision_score",
    "micro_average_precision_score", "macro_average_precision_score",
    "samples_average_precision_score",

    "roc_auc_score", "micro_roc_auc", "weighted_roc_auc",
    "macro_roc_auc",  "samples_roc_auc",
]

# Metrics with an "average" argument
METRICS_WITH_AVERAGING = [
    "precision_score", "recall_score", "f1_score", "f2_score", "f0.5_score"
]

# Treshold-based metrics with an "average" argument
THRESHOLDED_METRICS_WITH_AVERAGING = [
    "roc_auc_score", "average_precision_score",
]

# Metrics with a "pos_label" argument
METRICS_WITH_POS_LABEL = [
    "roc_curve", "hinge_loss",

    "precision_score", "recall_score", "f1_score", "f2_score", "f0.5_score",

    "weighted_f0.5_score", "weighted_f1_score", "weighted_f2_score",
    "weighted_precision_score", "weighted_recall_score",

    "micro_f0.5_score", "micro_f1_score", "micro_f2_score",
    "micro_precision_score", "micro_recall_score",

    "macro_f0.5_score", "macro_f1_score", "macro_f2_score",
    "macro_precision_score", "macro_recall_score",
]

# Metrics with a "labels" argument
METRICS_WITH_LABELS = [
    "confusion_matrix",

    "precision_score", "recall_score", "f1_score", "f2_score", "f0.5_score",

    "weighted_f0.5_score", "weighted_f1_score", "weighted_f2_score",
    "weighted_precision_score", "weighted_recall_score",

    "micro_f0.5_score", "micro_f1_score", "micro_f2_score",
    "micro_precision_score", "micro_recall_score",

    "macro_f0.5_score", "macro_f1_score", "macro_f2_score",
    "macro_precision_score", "macro_recall_score",
]

# Metrics with a "normalize" option
METRICS_WITH_NORMALIZE_OPTION = [
    "accuracy_score",
    "jaccard_similarity_score",
    "zero_one_loss",
]

# Threshold-based metrics with "multilabel-indicator" format support
THRESHOLDED_MULTILABEL_METRICS = [
    "log_loss",

    "roc_auc_score", "weighted_roc_auc", "samples_roc_auc",
    "micro_roc_auc", "macro_roc_auc",

    "average_precision_score", "weighted_average_precision_score",
    "samples_average_precision_score", "micro_average_precision_score",
    "macro_average_precision_score",
]

# Classification metrics with  "multilabel-indicator" and
# "multilabel-sequence" format support
MULTILABELS_METRICS = [
    "accuracy_score", "unnormalized_accuracy_score",
    "hamming_loss",
    "jaccard_similarity_score", "unnormalized_jaccard_similarity_score",
    "zero_one_loss", "unnormalized_zero_one_loss",

    "precision_score", "recall_score", "f1_score", "f2_score", "f0.5_score",

    "weighted_f0.5_score", "weighted_f1_score", "weighted_f2_score",
    "weighted_precision_score", "weighted_recall_score",

    "micro_f0.5_score", "micro_f1_score", "micro_f2_score",
    "micro_precision_score", "micro_recall_score",

    "macro_f0.5_score", "macro_f1_score", "macro_f2_score",
    "macro_precision_score", "macro_recall_score",

    "samples_f0.5_score", "samples_f1_score", "samples_f2_score",
    "samples_precision_score", "samples_recall_score",
]

# Regression metrics with "multioutput-continuous" format support
MULTIOUTPUT_METRICS = [
    "mean_absolute_error", "mean_squared_error", "r2_score",
]

# Symmetric with respect to their input arguments y_true and y_pred
# metric(y_true, y_pred) == metric(y_pred, y_true).
SYMMETRIC_METRICS = [
    "accuracy_score", "unnormalized_accuracy_score",
    "hamming_loss",
    "jaccard_similarity_score", "unnormalized_jaccard_similarity_score",
    "zero_one_loss", "unnormalized_zero_one_loss",

    "f1_score", "weighted_f1_score", "micro_f1_score", "macro_f1_score",

    "matthews_corrcoef_score", "mean_absolute_error", "mean_squared_error"

]

# Asymmetric with respect to their input arguments y_true and y_pred
# metric(y_true, y_pred) != metric(y_pred, y_true).
NOT_SYMMETRIC_METRICS = [
    "explained_variance_score",
    "r2_score",
    "confusion_matrix",

    "precision_score", "recall_score", "f2_score", "f0.5_score",

    "weighted_f0.5_score", "weighted_f2_score", "weighted_precision_score",
    "weighted_recall_score",

    "micro_f0.5_score", "micro_f2_score", "micro_precision_score",
    "micro_recall_score",

    "macro_f0.5_score", "macro_f2_score", "macro_precision_score",
    "macro_recall_score", "log_loss", "hinge_loss"
]


# No Sample weight support
METRICS_WITHOUT_SAMPLE_WEIGHT = [
    "confusion_matrix",
    "hamming_loss",
    "hinge_loss",
    "jaccard_similarity_score", "unnormalized_jaccard_similarity_score",
    "log_loss",
    "matthews_corrcoef_score",
]

###############################################################################
# Utilities for testing


def make_prediction(dataset=None, binary=False):
    """Make some classification predictions on a toy dataset using a SVC

    If binary is True restrict to a binary classification problem instead of a
    multiclass classification problem
    """

    if dataset is None:
        # import some data to play with
        dataset = datasets.load_iris()

    X = dataset.data
    y = dataset.target

    if binary:
        # restrict to a binary classification task
        X, y = X[y < 2], y[y < 2]

    n_samples, n_features = X.shape
    p = np.arange(n_samples)

    rng = check_random_state(37)
    rng.shuffle(p)
    X, y = X[p], y[p]
    half = int(n_samples / 2)

    # add noisy features to make the problem harder and avoid perfect results
    rng = np.random.RandomState(0)
    X = np.c_[X, rng.randn(n_samples, 200 * n_features)]

    # run classifier, get class probabilities and label predictions
    clf = svm.SVC(kernel='linear', probability=True, random_state=0)
    probas_pred = clf.fit(X[:half], y[:half]).predict_proba(X[half:])

    if binary:
        # only interested in probabilities of the positive case
        # XXX: do we really want a special API for the binary case?
        probas_pred = probas_pred[:, 1]

    y_pred = clf.predict(X[half:])
    y_true = y[half:]
    return y_true, y_pred, probas_pred


def _auc(y_true, y_score):
<<<<<<< HEAD
=======
    """Alternative implementation to check for correctness of
    `roc_auc_score`."""
>>>>>>> bc8666f6
    pos_label = np.unique(y_true)[1]

    # Count the number of times positive samples are correctly ranked above
    # negative samples.
    pos = y_score[y_true == pos_label]
    neg = y_score[y_true != pos_label]
    diff_matrix = pos.reshape(1, -1) - neg.reshape(-1, 1)
    n_correct = np.sum(diff_matrix > 0)

    return n_correct / float(len(pos) * len(neg))


<<<<<<< HEAD
=======
###############################################################################
# Tests
def _average_precision(y_true, y_score):
    """Alternative implementation to check for correctness of
    `average_precision_score`."""
    pos_label = np.unique(y_true)[1]
    n_pos = np.sum(y_true == pos_label)
    order = np.argsort(y_score)[::-1]
    y_score = y_score[order]
    y_true = y_true[order]

    score = 0
    for i in xrange(len(y_score)):
        if y_true[i] == pos_label:
            # Compute precision up to document i
            # i.e, percentage of relevant documents up to document i.
            prec = 0
            for j in xrange(0, i + 1):
                if y_true[j] == pos_label:
                    prec += 1.0
            prec /= (i + 1.0)
            score += prec

    return score / n_pos


>>>>>>> bc8666f6
def test_roc_curve():
    """Test Area under Receiver Operating Characteristic (ROC) curve"""
    y_true, _, probas_pred = make_prediction(binary=True)

    fpr, tpr, thresholds = roc_curve(y_true, probas_pred)
    roc_auc = auc(fpr, tpr)
    expected_auc = _auc(y_true, probas_pred)
    assert_array_almost_equal(roc_auc, expected_auc, decimal=2)
    assert_almost_equal(roc_auc, roc_auc_score(y_true, probas_pred))

<<<<<<< HEAD
    with warnings.catch_warnings(record=True):
        assert_almost_equal(roc_auc, auc_score(y_true, probas_pred))

=======
    assert_almost_equal(roc_auc,
                        ignore_warnings(auc_score)(y_true, probas_pred))
>>>>>>> bc8666f6

    assert_equal(fpr.shape, tpr.shape)
    assert_equal(fpr.shape, thresholds.shape)


def test_roc_curve_end_points():
    # Make sure that roc_curve returns a curve start at 0 and ending and
    # 1 even in corner cases
    rng = np.random.RandomState(0)
    y_true = np.array([0] * 50 + [1] * 50)
    y_pred = rng.randint(3, size=100)
    fpr, tpr, thr = roc_curve(y_true, y_pred)
    assert_equal(fpr[0], 0)
    assert_equal(fpr[-1], 1)
    assert_equal(fpr.shape, tpr.shape)
    assert_equal(fpr.shape, thr.shape)


def test_roc_returns_consistency():
    """Test whether the returned threshold matches up with tpr"""
    # make small toy dataset
    y_true, _, probas_pred = make_prediction(binary=True)
    fpr, tpr, thresholds = roc_curve(y_true, probas_pred)

    # use the given thresholds to determine the tpr
    tpr_correct = []
    for t in thresholds:
        tp = np.sum((probas_pred >= t) & y_true)
        p = np.sum(y_true)
        tpr_correct.append(1.0 * tp / p)

    # compare tpr and tpr_correct to see if the thresholds' order was correct
    assert_array_almost_equal(tpr, tpr_correct, decimal=2)
    assert_equal(fpr.shape, tpr.shape)
    assert_equal(fpr.shape, thresholds.shape)


def test_roc_curve_multi():
    """roc_curve not applicable for multi-class problems"""
    y_true, _, probas_pred = make_prediction(binary=False)

    assert_raises(ValueError, roc_curve, y_true, probas_pred)


def test_roc_curve_confidence():
    """roc_curve for confidence scores"""
    y_true, _, probas_pred = make_prediction(binary=True)

    fpr, tpr, thresholds = roc_curve(y_true, probas_pred - 0.5)
    roc_auc = auc(fpr, tpr)
    assert_array_almost_equal(roc_auc, 0.90, decimal=2)
    assert_equal(fpr.shape, tpr.shape)
    assert_equal(fpr.shape, thresholds.shape)


def test_roc_curve_hard():
    """roc_curve for hard decisions"""
    y_true, pred, probas_pred = make_prediction(binary=True)

    # always predict one
    trivial_pred = np.ones(y_true.shape)
    fpr, tpr, thresholds = roc_curve(y_true, trivial_pred)
    roc_auc = auc(fpr, tpr)
    assert_array_almost_equal(roc_auc, 0.50, decimal=2)
    assert_equal(fpr.shape, tpr.shape)
    assert_equal(fpr.shape, thresholds.shape)

    # always predict zero
    trivial_pred = np.zeros(y_true.shape)
    fpr, tpr, thresholds = roc_curve(y_true, trivial_pred)
    roc_auc = auc(fpr, tpr)
    assert_array_almost_equal(roc_auc, 0.50, decimal=2)
    assert_equal(fpr.shape, tpr.shape)
    assert_equal(fpr.shape, thresholds.shape)

    # hard decisions
    fpr, tpr, thresholds = roc_curve(y_true, pred)
    roc_auc = auc(fpr, tpr)
    assert_array_almost_equal(roc_auc, 0.78, decimal=2)
    assert_equal(fpr.shape, tpr.shape)
    assert_equal(fpr.shape, thresholds.shape)


def test_roc_curve_one_label():
    y_true = [1, 1, 1, 1, 1, 1, 1, 1, 1, 1]
    y_pred = [0, 1, 0, 1, 0, 1, 0, 1, 0, 1]
    # assert there are warnings
    w = UndefinedMetricWarning
    fpr, tpr, thresholds = assert_warns(w, roc_curve, y_true, y_pred)
    # all true labels, all fpr should be nan
    assert_array_equal(fpr,
                       np.nan * np.ones(len(thresholds)))
    assert_equal(fpr.shape, tpr.shape)
    assert_equal(fpr.shape, thresholds.shape)

    # assert there are warnings
    fpr, tpr, thresholds = assert_warns(w, roc_curve,
                                        [1 - x for x in y_true],
                                        y_pred)
    # all negative labels, all tpr should be nan
    assert_array_equal(tpr,
                       np.nan * np.ones(len(thresholds)))
    assert_equal(fpr.shape, tpr.shape)
    assert_equal(fpr.shape, thresholds.shape)


def test_roc_curve_toydata():
    # Binary classification
    y_true = [0, 1]
    y_score = [0, 1]
    tpr, fpr, _ = roc_curve(y_true, y_score)
    roc_auc = roc_auc_score(y_true, y_score)
    assert_array_almost_equal(tpr, [0, 1])
    assert_array_almost_equal(fpr, [1, 1])
    assert_almost_equal(roc_auc, 1.)

    y_true = [0, 1]
    y_score = [1, 0]
    tpr, fpr, _ = roc_curve(y_true, y_score)
    roc_auc = roc_auc_score(y_true, y_score)
    assert_array_almost_equal(tpr, [0, 1, 1])
    assert_array_almost_equal(fpr, [0, 0, 1])
    assert_almost_equal(roc_auc, 0.)

    y_true = [1, 0]
    y_score = [1, 1]
    tpr, fpr, _ = roc_curve(y_true, y_score)
    roc_auc = roc_auc_score(y_true, y_score)
    assert_array_almost_equal(tpr, [0, 1])
    assert_array_almost_equal(fpr, [0, 1])
    assert_almost_equal(roc_auc, 0.5)

    y_true = [1, 0]
    y_score = [1, 0]
    tpr, fpr, _ = roc_curve(y_true, y_score)
    roc_auc = roc_auc_score(y_true, y_score)
    assert_array_almost_equal(tpr, [0, 1])
    assert_array_almost_equal(fpr, [1, 1])
    assert_almost_equal(roc_auc, 1.)

    y_true = [1, 0]
    y_score = [0.5, 0.5]
    tpr, fpr, _ = roc_curve(y_true, y_score)
    roc_auc = roc_auc_score(y_true, y_score)
    assert_array_almost_equal(tpr, [0, 1])
    assert_array_almost_equal(fpr, [0, 1])
    assert_almost_equal(roc_auc, .5)

    y_true = [0, 0]
    y_score = [0.25, 0.75]
    tpr, fpr, _ = roc_curve(y_true, y_score)
    assert_raises(ValueError, roc_auc_score, y_true, y_score)
    assert_array_almost_equal(tpr, [0., 0.5, 1.])
    assert_array_almost_equal(fpr, [np.nan,  np.nan,  np.nan])

    y_true = [1, 1]
    y_score = [0.25, 0.75]
    tpr, fpr, _ = roc_curve(y_true, y_score)
    assert_raises(ValueError, roc_auc_score, y_true, y_score)
    assert_array_almost_equal(tpr, [np.nan, np.nan])
    assert_array_almost_equal(fpr, [0.5, 1.])

    # Multi-label classification task
    y_true = np.array([[0, 1], [0, 1]])
    y_score = np.array([[0, 1], [0, 1]])
    assert_raises(ValueError, roc_auc_score, y_true, y_score, average="macro")
    assert_raises(ValueError, roc_auc_score, y_true, y_score,
                  average="weighted")
    assert_almost_equal(roc_auc_score(y_true, y_score, average="samples"), 1.)
    assert_almost_equal(roc_auc_score(y_true, y_score, average="micro"), 1.)

    y_true = np.array([[0, 1], [0, 1]])
    y_score = np.array([[0, 1], [1, 0]])
    assert_raises(ValueError, roc_auc_score, y_true, y_score, average="macro")
    assert_raises(ValueError, roc_auc_score, y_true, y_score,
                  average="weighted")
    assert_almost_equal(roc_auc_score(y_true, y_score, average="samples"), 0.5)
    assert_almost_equal(roc_auc_score(y_true, y_score, average="micro"), 0.5)

    y_true = np.array([[1, 0], [0, 1]])
    y_score = np.array([[0, 1], [1, 0]])
    assert_almost_equal(roc_auc_score(y_true, y_score, average="macro"), 0)
    assert_almost_equal(roc_auc_score(y_true, y_score, average="weighted"), 0)
    assert_almost_equal(roc_auc_score(y_true, y_score, average="samples"), 0)
    assert_almost_equal(roc_auc_score(y_true, y_score, average="micro"), 0)

    y_true = np.array([[1, 0], [0, 1]])
    y_score = np.array([[0.5, 0.5], [0.5, 0.5]])
    assert_almost_equal(roc_auc_score(y_true, y_score, average="macro"), .5)
    assert_almost_equal(roc_auc_score(y_true, y_score, average="weighted"), .5)
    assert_almost_equal(roc_auc_score(y_true, y_score, average="samples"), .5)
    assert_almost_equal(roc_auc_score(y_true, y_score, average="micro"), .5)


def test_auc():
    """Test Area Under Curve (AUC) computation"""
    x = [0, 1]
    y = [0, 1]
    assert_array_almost_equal(auc(x, y), 0.5)
    x = [1, 0]
    y = [0, 1]
    assert_array_almost_equal(auc(x, y), 0.5)
    x = [1, 0, 0]
    y = [0, 1, 1]
    assert_array_almost_equal(auc(x, y), 0.5)
    x = [0, 1]
    y = [1, 1]
    assert_array_almost_equal(auc(x, y), 1)
    x = [0, 0.5, 1]
    y = [0, 0.5, 1]
    assert_array_almost_equal(auc(x, y), 0.5)


def test_auc_duplicate_values():
    # Test Area Under Curve (AUC) computation with duplicate values

    # auc() was previously sorting the x and y arrays according to the indices
    # from numpy.argsort(x), which was reordering the tied 0's in this example
    # and resulting in an incorrect area computation. This test detects the
    # error.
    x = [-2.0, 0.0, 0.0, 0.0, 1.0]
    y1 = [2.0, 0.0, 0.5, 1.0, 1.0]
    y2 = [2.0, 1.0, 0.0, 0.5, 1.0]
    y3 = [2.0, 1.0, 0.5, 0.0, 1.0]

    for y in (y1, y2, y3):
        assert_array_almost_equal(auc(x, y, reorder=True), 3.0)


def test_auc_errors():
    # Incompatible shapes
    assert_raises(ValueError, auc, [0.0, 0.5, 1.0], [0.1, 0.2])

    # Too few x values
    assert_raises(ValueError, auc, [0.0], [0.1])

    # x is not in order
    assert_raises(ValueError, auc, [1.0, 0.0, 0.5], [0.0, 0.0, 0.0])


def test_auc_score_non_binary_class():
<<<<<<< HEAD
    """Test that roc_auc_score function returns an error when trying to compute AUC
    for non-binary class values.
=======
    """Test that roc_auc_score function returns an error when trying
    to compute AUC for non-binary class values.
>>>>>>> bc8666f6
    """
    rng = check_random_state(404)
    y_pred = rng.rand(10)
    # y_true contains only one class value
    y_true = np.zeros(10, dtype="int")
<<<<<<< HEAD
    assert_raise_message(ValueError, "AUC is defined for binary "
                         "classification only", roc_auc_score, y_true, y_pred)
    y_true = np.ones(10, dtype="int")
    assert_raise_message(ValueError, "AUC is defined for binary "
                         "classification only", roc_auc_score, y_true, y_pred)
    y_true = -np.ones(10, dtype="int")
    assert_raise_message(ValueError, "AUC is defined for binary "
                         "classification only", roc_auc_score, y_true, y_pred)
    # y_true contains three different class values
    y_true = rng.randint(0, 3, size=10)
    assert_raise_message(ValueError, "AUC is defined for binary "
                         "classification only", roc_auc_score, y_true, y_pred)
=======
    assert_raise_message(ValueError, "ROC AUC score is not defined",
                         roc_auc_score, y_true, y_pred)
    y_true = np.ones(10, dtype="int")
    assert_raise_message(ValueError, "ROC AUC score is not defined",
                         roc_auc_score, y_true, y_pred)
    y_true = -np.ones(10, dtype="int")
    assert_raise_message(ValueError, "ROC AUC score is not defined",
                         roc_auc_score, y_true, y_pred)
    # y_true contains three different class values
    y_true = rng.randint(0, 3, size=10)
    assert_raise_message(ValueError, "multiclass format is not supported",
                         roc_auc_score, y_true, y_pred)

    with warnings.catch_warnings(record=True):
        rng = check_random_state(404)
        y_pred = rng.rand(10)
        # y_true contains only one class value
        y_true = np.zeros(10, dtype="int")
        assert_raise_message(ValueError, "ROC AUC score is not defined",
                             roc_auc_score, y_true, y_pred)
        y_true = np.ones(10, dtype="int")
        assert_raise_message(ValueError, "ROC AUC score is not defined",
                             roc_auc_score, y_true, y_pred)
        y_true = -np.ones(10, dtype="int")
        assert_raise_message(ValueError, "ROC AUC score is not defined",
                             roc_auc_score, y_true, y_pred)

        # y_true contains three different class values
        y_true = rng.randint(0, 3, size=10)
        assert_raise_message(ValueError, "multiclass format is not supported",
                             roc_auc_score, y_true, y_pred)
>>>>>>> bc8666f6

    with warnings.catch_warnings(record=True):
        rng = check_random_state(404)
        y_pred = rng.rand(10)
        # y_true contains only one class value
        y_true = np.zeros(10, dtype="int")
        assert_raise_message(ValueError, "AUC is defined for binary "
                             "classification only", auc_score,
                             y_true, y_pred)
        y_true = np.ones(10, dtype="int")
        assert_raise_message(ValueError, "AUC is defined for binary "
                             "classification only", auc_score, y_true,
                             y_pred)
        y_true = -np.ones(10, dtype="int")
        assert_raise_message(ValueError, "AUC is defined for binary "
                             "classification only", auc_score, y_true,
                             y_pred)
        # y_true contains three different class values
        y_true = rng.randint(0, 3, size=10)
        assert_raise_message(ValueError, "AUC is defined for binary "
                             "classification only", auc_score, y_true,
                             y_pred)

def test_precision_recall_f1_score_binary():
    """Test Precision Recall and F1 Score for binary classification task"""
    y_true, y_pred, _ = make_prediction(binary=True)

    # detailed measures for each class
    p, r, f, s = precision_recall_fscore_support(y_true, y_pred, average=None)
    assert_array_almost_equal(p, [0.73, 0.85], 2)
    assert_array_almost_equal(r, [0.88, 0.68], 2)
    assert_array_almost_equal(f, [0.80, 0.76], 2)
    assert_array_equal(s, [25, 25])

    # individual scoring function that can be used for grid search: in the
    # binary class case the score is the value of the measure for the positive
    # class (e.g. label == 1)
    ps = precision_score(y_true, y_pred)
    assert_array_almost_equal(ps, 0.85, 2)

    rs = recall_score(y_true, y_pred)
    assert_array_almost_equal(rs, 0.68, 2)

    fs = f1_score(y_true, y_pred)
    assert_array_almost_equal(fs, 0.76, 2)

    assert_almost_equal(fbeta_score(y_true, y_pred, beta=2),
                        (1 + 2 ** 2) * ps * rs / (2 ** 2 * ps + rs), 2)


@ignore_warnings
def test_precision_recall_f_binary_single_class():
    """Test precision, recall and F1 score behave with a single positive or
    negative class

    Such a case may occur with non-stratified cross-validation"""
    assert_equal(1., precision_score([1, 1], [1, 1]))
    assert_equal(1., recall_score([1, 1], [1, 1]))
    assert_equal(1., f1_score([1, 1], [1, 1]))

    assert_equal(0., precision_score([-1, -1], [-1, -1]))
    assert_equal(0., recall_score([-1, -1], [-1, -1]))
    assert_equal(0., f1_score([-1, -1], [-1, -1]))


def test_average_precision_score_score_non_binary_class():
    """Test that average_precision_score function returns an error when trying
    to compute average_precision_score for multiclass task.
    """
    rng = check_random_state(404)
    y_pred = rng.rand(10)

    # y_true contains three different class values
    y_true = rng.randint(0, 3, size=10)
    assert_raise_message(ValueError, "multiclass format is not supported",
                         average_precision_score, y_true, y_pred)


def test_average_precision_score_duplicate_values():
    # Duplicate values with precision-recall require a different
    # processing than when computing the AUC of a ROC, because the
    # precision-recall curve is a decreasing curve
    # The following situtation corresponds to a perfect
    # test statistic, the average_precision_score should be 1
    y_true = [0, 0, 0, 0, 1, 1, 1, 1, 1, 1, 1]
    y_score = [0, .1, .1, .4, .5, .6, .6, .9, .9, 1, 1]
    assert_equal(average_precision_score(y_true, y_score), 1)


def test_average_precision_score_tied_values():
    # Here if we go from left to right in y_true, the 0 values are
    # are separated from the 1 values, so it appears that we've
    # Correctly sorted our classifications. But in fact the first two
    # values have the same score (0.5) and so the first two values
    # could be swapped around, creating an imperfect sorting. This
    # imperfection should come through in the end score, making it less
    # than one.
    y_true = [0, 1, 1]
    y_score = [.5, .5, .6]
    assert_not_equal(average_precision_score(y_true, y_score), 1.)


def test_precision_recall_fscore_support_errors():
    y_true, y_pred, _ = make_prediction(binary=True)

    # Bad beta
    assert_raises(ValueError, precision_recall_fscore_support,
                  y_true, y_pred, beta=0.0)

    # Bad pos_label
    assert_raises(ValueError, precision_recall_fscore_support,
                  y_true, y_pred, pos_label=2, average='macro')

    # Bad average option
    assert_raises(ValueError, precision_recall_fscore_support,
                  [0, 1, 2], [1, 2, 0], average='mega')


def test_confusion_matrix_binary():
    """Test confusion matrix - binary classification case"""
    y_true, y_pred, _ = make_prediction(binary=True)

    def test(y_true, y_pred):
        cm = confusion_matrix(y_true, y_pred)
        assert_array_equal(cm, [[22, 3], [8, 17]])

        tp, fp, fn, tn = cm.flatten()
        num = (tp * tn - fp * fn)
        den = np.sqrt((tp + fp) * (tp + fn) * (tn + fp) * (tn + fn))

        true_mcc = 0 if den == 0 else num / den
        mcc = matthews_corrcoef(y_true, y_pred)
        assert_array_almost_equal(mcc, true_mcc, decimal=2)
        assert_array_almost_equal(mcc, 0.57, decimal=2)

    test(y_true, y_pred)
    test([str(y) for y in y_true],
         [str(y) for y in y_pred])


@ignore_warnings
def test_matthews_corrcoef_nan():
<<<<<<< HEAD
    with warnings.catch_warnings():
        warnings.simplefilter("ignore")
        assert_equal(matthews_corrcoef([0], [1]), 0.0)
        warnings.simplefilter("error")
        assert_equal(matthews_corrcoef([0,0],[0,1]), 0.0)
=======
    assert_equal(matthews_corrcoef([0], [1]), 0.0)
    assert_equal(matthews_corrcoef([0, 0], [0, 1]), 0.0)

>>>>>>> bc8666f6

def test_precision_recall_f1_score_multiclass():
    """Test Precision Recall and F1 Score for multiclass classification task"""
    y_true, y_pred, _ = make_prediction(binary=False)

    # compute scores with default labels introspection
    p, r, f, s = precision_recall_fscore_support(y_true, y_pred, average=None)
    assert_array_almost_equal(p, [0.83, 0.33, 0.42], 2)
    assert_array_almost_equal(r, [0.79, 0.09, 0.90], 2)
    assert_array_almost_equal(f, [0.81, 0.15, 0.57], 2)
    assert_array_equal(s, [24, 31, 20])

    # averaging tests
    ps = precision_score(y_true, y_pred, pos_label=1, average='micro')
    assert_array_almost_equal(ps, 0.53, 2)

    rs = recall_score(y_true, y_pred, average='micro')
    assert_array_almost_equal(rs, 0.53, 2)

    fs = f1_score(y_true, y_pred, average='micro')
    assert_array_almost_equal(fs, 0.53, 2)

    ps = precision_score(y_true, y_pred, average='macro')
    assert_array_almost_equal(ps, 0.53, 2)

    rs = recall_score(y_true, y_pred, average='macro')
    assert_array_almost_equal(rs, 0.60, 2)

    fs = f1_score(y_true, y_pred, average='macro')
    assert_array_almost_equal(fs, 0.51, 2)

    ps = precision_score(y_true, y_pred, average='weighted')
    assert_array_almost_equal(ps, 0.51, 2)

    rs = recall_score(y_true, y_pred, average='weighted')
    assert_array_almost_equal(rs, 0.53, 2)

    fs = f1_score(y_true, y_pred, average='weighted')
    assert_array_almost_equal(fs, 0.47, 2)

    assert_raises(ValueError, precision_score, y_true, y_pred,
                  average="samples")
    assert_raises(ValueError, recall_score, y_true, y_pred, average="samples")
    assert_raises(ValueError, f1_score, y_true, y_pred, average="samples")
    assert_raises(ValueError, fbeta_score, y_true, y_pred, average="samples",
                  beta=0.5)

    # same prediction but with and explicit label ordering
    p, r, f, s = precision_recall_fscore_support(
        y_true, y_pred, labels=[0, 2, 1], average=None)
    assert_array_almost_equal(p, [0.83, 0.41, 0.33], 2)
    assert_array_almost_equal(r, [0.79, 0.90, 0.10], 2)
    assert_array_almost_equal(f, [0.81, 0.57, 0.15], 2)
    assert_array_equal(s, [24, 20, 31])


def test_precision_recall_f1_score_multiclass_pos_label_none():
    """Test Precision Recall and F1 Score for multiclass classification task

    GH Issue #1296
    """
    # initialize data
    y_true = np.array([0, 1, 0, 0, 1, 1, 0, 1, 0, 0, 1, 0, 1, 0, 1])
    y_pred = np.array([1, 1, 0, 1, 0, 1, 1, 1, 1, 0, 1, 0, 1, 0, 1])

    # compute scores with default labels introspection
    p, r, f, s = precision_recall_fscore_support(y_true, y_pred,
                                                 pos_label=None,
                                                 average='weighted')


def test_zero_precision_recall():
    """Check that pathological cases do not bring NaNs"""

    old_error_settings = np.seterr(all='raise')

    try:
        y_true = np.array([0, 1, 2, 0, 1, 2])
        y_pred = np.array([2, 0, 1, 1, 2, 0])

        assert_almost_equal(precision_score(y_true, y_pred,
                                            average='weighted'), 0.0, 2)
        assert_almost_equal(recall_score(y_true, y_pred, average='weighted'),
                            0.0, 2)
        assert_almost_equal(f1_score(y_true, y_pred, average='weighted'),
                            0.0, 2)

    finally:
        np.seterr(**old_error_settings)


def test_confusion_matrix_multiclass():
    """Test confusion matrix - multi-class case"""
    y_true, y_pred, _ = make_prediction(binary=False)

    def test(y_true, y_pred, string_type=False):
        # compute confusion matrix with default labels introspection
        cm = confusion_matrix(y_true, y_pred)
        assert_array_equal(cm, [[19, 4, 1],
                                [4, 3, 24],
                                [0, 2, 18]])

        # compute confusion matrix with explicit label ordering
        labels = ['0', '2', '1'] if string_type else [0, 2, 1]
        cm = confusion_matrix(y_true,
                              y_pred,
                              labels=labels)
        assert_array_equal(cm, [[19, 1, 4],
                                [0, 18, 2],
                                [4, 24, 3]])

    test(y_true, y_pred)
    test(list(str(y) for y in y_true),
         list(str(y) for y in y_pred),
         string_type=True)


def test_confusion_matrix_multiclass_subset_labels():
    """Test confusion matrix - multi-class case with subset of labels"""
    y_true, y_pred, _ = make_prediction(binary=False)

    # compute confusion matrix with only first two labels considered
    cm = confusion_matrix(y_true, y_pred, labels=[0, 1])
    assert_array_equal(cm, [[19, 4],
                            [4, 3]])

    # compute confusion matrix with explicit label ordering for only subset
    # of labels
    cm = confusion_matrix(y_true, y_pred, labels=[2, 1])
    assert_array_equal(cm, [[18, 2],
                            [24, 3]])


def test_classification_report_multiclass():
    """Test performance report"""
    iris = datasets.load_iris()
    y_true, y_pred, _ = make_prediction(dataset=iris, binary=False)

    # print classification report with class names
    expected_report = """\
             precision    recall  f1-score   support

     setosa       0.83      0.79      0.81        24
 versicolor       0.33      0.10      0.15        31
  virginica       0.42      0.90      0.57        20

avg / total       0.51      0.53      0.47        75
"""
    report = classification_report(
        y_true, y_pred, labels=np.arange(len(iris.target_names)),
        target_names=iris.target_names)
    assert_equal(report, expected_report)

    # print classification report with label detection
    expected_report = """\
             precision    recall  f1-score   support

          0       0.83      0.79      0.81        24
          1       0.33      0.10      0.15        31
          2       0.42      0.90      0.57        20

avg / total       0.51      0.53      0.47        75
"""
    report = classification_report(y_true, y_pred)
    assert_equal(report, expected_report)


def test_classification_report_multiclass_with_string_label():
    y_true, y_pred, _ = make_prediction(binary=False)

    y_true = np.array(["blue", "green", "red"])[y_true]
    y_pred = np.array(["blue", "green", "red"])[y_pred]

    expected_report = """\
             precision    recall  f1-score   support

       blue       0.83      0.79      0.81        24
      green       0.33      0.10      0.15        31
        red       0.42      0.90      0.57        20

avg / total       0.51      0.53      0.47        75
"""
    report = classification_report(y_true, y_pred)
    assert_equal(report, expected_report)

    expected_report = """\
             precision    recall  f1-score   support

          a       0.83      0.79      0.81        24
          b       0.33      0.10      0.15        31
          c       0.42      0.90      0.57        20

avg / total       0.51      0.53      0.47        75
"""
    report = classification_report(y_true, y_pred,
                                   target_names=["a", "b", "c"])
    assert_equal(report, expected_report)


def test_classification_report_multiclass_with_unicode_label():
    y_true, y_pred, _ = make_prediction(binary=False)

    labels = np.array([u"blue\xa2", u"green\xa2", u"red\xa2"])
    y_true = labels[y_true]
    y_pred = labels[y_pred]

    expected_report = u"""\
             precision    recall  f1-score   support

      blue\xa2       0.83      0.79      0.81        24
     green\xa2       0.33      0.10      0.15        31
       red\xa2       0.42      0.90      0.57        20

avg / total       0.51      0.53      0.47        75
"""
    if np_version[:3] < (1, 7, 0):
        expected_message = ("NumPy < 1.7.0 does not implement"
                            " searchsorted on unicode data correctly.")
        assert_raise_message(RuntimeError, expected_message,
                             classification_report, y_true, y_pred)
    else:
        report = classification_report(y_true, y_pred)
        assert_equal(report, expected_report)


def test_multilabel_classification_report():

    n_classes = 4
    n_samples = 50
    # using sequence of sequences is deprecated, but still tested
    make_ml = ignore_warnings(make_multilabel_classification)
    _, y_true_ll = make_ml(n_features=1, n_classes=n_classes, random_state=0,
                           n_samples=n_samples)
    _, y_pred_ll = make_ml(n_features=1, n_classes=n_classes, random_state=1,
                           n_samples=n_samples)

    expected_report = """\
             precision    recall  f1-score   support

          0       0.39      0.73      0.51        15
          1       0.57      0.75      0.65        28
          2       0.33      0.11      0.17        18
          3       0.44      0.50      0.47        24

avg / total       0.45      0.54      0.47        85
"""

    lb = MultiLabelBinarizer()
    lb.fit([range(4)])
    y_true_bi = lb.transform(y_true_ll)
    y_pred_bi = lb.transform(y_pred_ll)

    for y_true, y_pred in [(y_true_ll, y_pred_ll), (y_true_bi, y_pred_bi)]:
        report = classification_report(y_true, y_pred)
        assert_equal(report, expected_report)


def test_precision_recall_curve():
    y_true, _, probas_pred = make_prediction(binary=True)
    _test_precision_recall_curve(y_true, probas_pred)

    # Use {-1, 1} for labels; make sure original labels aren't modified
    y_true[np.where(y_true == 0)] = -1
    y_true_copy = y_true.copy()
    _test_precision_recall_curve(y_true, probas_pred)
    assert_array_equal(y_true_copy, y_true)

    labels = [1, 0, 0, 1]
    predict_probas = [1, 2, 3, 4]
    p, r, t = precision_recall_curve(labels, predict_probas)
    assert_array_almost_equal(p, np.array([0.5, 0.33333333, 0.5, 1., 1.]))
    assert_array_almost_equal(r, np.array([1., 0.5, 0.5, 0.5, 0.]))
    assert_array_almost_equal(t, np.array([1, 2, 3, 4]))
    assert_equal(p.size, r.size)
    assert_equal(p.size, t.size + 1)


def test_precision_recall_curve_pos_label():
    y_true, _, probas_pred = make_prediction(binary=False)
    pos_label = 2
    p, r, thresholds = precision_recall_curve(y_true,
                                              probas_pred[:, pos_label],
                                              pos_label=pos_label)
    p2, r2, thresholds2 = precision_recall_curve(y_true == pos_label,
                                                 probas_pred[:, pos_label])
    assert_array_almost_equal(p, p2)
    assert_array_almost_equal(r, r2)
    assert_array_almost_equal(thresholds, thresholds2)
    assert_equal(p.size, r.size)
    assert_equal(p.size, thresholds.size + 1)


def _test_precision_recall_curve(y_true, probas_pred):
    """Test Precision-Recall and aread under PR curve"""
    p, r, thresholds = precision_recall_curve(y_true, probas_pred)
    precision_recall_auc = auc(r, p)
    assert_array_almost_equal(precision_recall_auc, 0.85, 2)
    assert_array_almost_equal(precision_recall_auc,
                              average_precision_score(y_true, probas_pred))
    assert_almost_equal(_average_precision(y_true, probas_pred),
                        precision_recall_auc, 1)
    assert_equal(p.size, r.size)
    assert_equal(p.size, thresholds.size + 1)
    # Smoke test in the case of proba having only one value
    p, r, thresholds = precision_recall_curve(y_true,
                                              np.zeros_like(probas_pred))
    precision_recall_auc = auc(r, p)
    assert_array_almost_equal(precision_recall_auc, 0.75, 3)
    assert_equal(p.size, r.size)
    assert_equal(p.size, thresholds.size + 1)


def test_precision_recall_curve_errors():
    # Contains non-binary labels
    assert_raises(ValueError, precision_recall_curve,
                  [0, 1, 2], [[0.0], [1.0], [1.0]])


def test_precision_recall_curve_toydata():
    with np.errstate(all="raise"):
        # Binary classification
        y_true = [0, 1]
        y_score = [0, 1]
        p, r, _ = precision_recall_curve(y_true, y_score)
        auc_prc = average_precision_score(y_true, y_score)
        assert_array_almost_equal(p, [1, 1])
        assert_array_almost_equal(r, [1, 0])
        assert_almost_equal(auc_prc, 1.)

        y_true = [0, 1]
        y_score = [1, 0]
        p, r, _ = precision_recall_curve(y_true, y_score)
        auc_prc = average_precision_score(y_true, y_score)
        assert_array_almost_equal(p, [0.5, 0., 1.])
        assert_array_almost_equal(r, [1., 0.,  0.])
        assert_almost_equal(auc_prc, 0.25)

        y_true = [1, 0]
        y_score = [1, 1]
        p, r, _ = precision_recall_curve(y_true, y_score)
        auc_prc = average_precision_score(y_true, y_score)
        assert_array_almost_equal(p, [0.5, 1])
        assert_array_almost_equal(r, [1., 0])
        assert_almost_equal(auc_prc, .75)

        y_true = [1, 0]
        y_score = [1, 0]
        p, r, _ = precision_recall_curve(y_true, y_score)
        auc_prc = average_precision_score(y_true, y_score)
        assert_array_almost_equal(p, [1, 1])
        assert_array_almost_equal(r, [1, 0])
        assert_almost_equal(auc_prc, 1.)

        y_true = [1, 0]
        y_score = [0.5, 0.5]
        p, r, _ = precision_recall_curve(y_true, y_score)
        auc_prc = average_precision_score(y_true, y_score)
        assert_array_almost_equal(p, [0.5, 1])
        assert_array_almost_equal(r, [1, 0.])
        assert_almost_equal(auc_prc, .75)

        y_true = [0, 0]
        y_score = [0.25, 0.75]
        assert_raises(Exception, precision_recall_curve, y_true, y_score)
        assert_raises(Exception, average_precision_score, y_true, y_score)

        y_true = [1, 1]
        y_score = [0.25, 0.75]
        p, r, _ = precision_recall_curve(y_true, y_score)
        assert_almost_equal(average_precision_score(y_true, y_score), 1.)
        assert_array_almost_equal(p, [1., 1., 1.])
        assert_array_almost_equal(r, [1, 0.5, 0.])

        # Multi-label classification task
        y_true = np.array([[0, 1], [0, 1]])
        y_score = np.array([[0, 1], [0, 1]])
        assert_raises(Exception, average_precision_score, y_true, y_score,
                      average="macro")
        assert_raises(Exception, average_precision_score, y_true, y_score,
                      average="weighted")
        assert_almost_equal(average_precision_score(y_true, y_score,
                            average="samples"), 1.)
        assert_almost_equal(average_precision_score(y_true, y_score,
                            average="micro"), 1.)

        y_true = np.array([[0, 1], [0, 1]])
        y_score = np.array([[0, 1], [1, 0]])
        assert_raises(Exception, average_precision_score, y_true, y_score,
                      average="macro")
        assert_raises(Exception, average_precision_score, y_true, y_score,
                      average="weighted")
        assert_almost_equal(average_precision_score(y_true, y_score,
                            average="samples"), 0.625)
        assert_almost_equal(average_precision_score(y_true, y_score,
                            average="micro"), 0.625)

        y_true = np.array([[1, 0], [0, 1]])
        y_score = np.array([[0, 1], [1, 0]])
        assert_almost_equal(average_precision_score(y_true, y_score,
                            average="macro"), 0.25)
        assert_almost_equal(average_precision_score(y_true, y_score,
                            average="weighted"), 0.25)
        assert_almost_equal(average_precision_score(y_true, y_score,
                            average="samples"), 0.25)
        assert_almost_equal(average_precision_score(y_true, y_score,
                            average="micro"), 0.25)

        y_true = np.array([[1, 0], [0, 1]])
        y_score = np.array([[0.5, 0.5], [0.5, 0.5]])
        assert_almost_equal(average_precision_score(y_true, y_score,
                            average="macro"), 0.75)
        assert_almost_equal(average_precision_score(y_true, y_score,
                            average="weighted"), 0.75)
        assert_almost_equal(average_precision_score(y_true, y_score,
                            average="samples"), 0.75)
        assert_almost_equal(average_precision_score(y_true, y_score,
                            average="micro"), 0.75)


def test_score_scale_invariance():
    # Test that average_precision_score and roc_auc_score are invariant by
    # the scaling or shifting of probabilities
    y_true, _, probas_pred = make_prediction(binary=True)

    roc_auc = roc_auc_score(y_true, probas_pred)
    roc_auc_scaled = roc_auc_score(y_true, 100 * probas_pred)
    roc_auc_shifted = roc_auc_score(y_true, probas_pred - 10)
<<<<<<< HEAD
=======
    assert_equal(roc_auc, roc_auc_scaled)
    assert_equal(roc_auc, roc_auc_shifted)

    f = ignore_warnings(auc_score)
    roc_auc = f(y_true, probas_pred)
    roc_auc_scaled = f(y_true, 100 * probas_pred)
    roc_auc_shifted = f(y_true, probas_pred - 10)
>>>>>>> bc8666f6
    assert_equal(roc_auc, roc_auc_scaled)
    assert_equal(roc_auc, roc_auc_shifted)

    with warnings.catch_warnings():
        roc_auc = auc_score(y_true, probas_pred)
        roc_auc_scaled = auc_score(y_true, 100 * probas_pred)
        roc_auc_shifted = auc_score(y_true, probas_pred - 10)
        assert_equal(roc_auc, roc_auc_scaled)
        assert_equal(roc_auc, roc_auc_shifted)

    pr_auc = average_precision_score(y_true, probas_pred)
    pr_auc_scaled = average_precision_score(y_true, 100 * probas_pred)
    pr_auc_shifted = average_precision_score(y_true, probas_pred - 10)
    assert_equal(pr_auc, pr_auc_scaled)
    assert_equal(pr_auc, pr_auc_shifted)


def test_losses():
    """Test loss functions"""
    y_true, y_pred, _ = make_prediction(binary=True)
    n_samples = y_true.shape[0]
    n_classes = np.size(unique_labels(y_true))

    # Classification
    # --------------
    # Throw deprecated warning

    assert_almost_equal(zero_one_loss(y_true, y_pred),
                        11 / float(n_samples), 2)
    assert_equal(zero_one_loss(y_true, y_pred, normalize=False), 11)

    assert_almost_equal(zero_one_loss(y_true, y_true), 0.0, 2)
    assert_almost_equal(hamming_loss(y_true, y_pred),
                        2 * 11. / (n_samples * n_classes), 2)

    assert_equal(accuracy_score(y_true, y_pred),
                 1 - zero_one_loss(y_true, y_pred))

<<<<<<< HEAD
    with warnings.catch_warnings(record=True):
        # Throw deprecated warning
        assert_equal(zero_one_score(y_true, y_pred),
                     1 - zero_one_loss(y_true, y_pred))

=======
>>>>>>> bc8666f6
    # Regression
    # ----------
    assert_almost_equal(mean_squared_error(y_true, y_pred),
                        10.999 / n_samples, 2)
    assert_almost_equal(mean_squared_error(y_true, y_true),
                        0.00, 2)

    # mean_absolute_error and mean_squared_error are equal because
    # it is a binary problem.
    assert_almost_equal(mean_absolute_error(y_true, y_pred),
                        10.999 / n_samples, 2)
    assert_almost_equal(mean_absolute_error(y_true, y_true), 0.00, 2)

    assert_almost_equal(explained_variance_score(y_true, y_pred), 0.16, 2)
    assert_almost_equal(explained_variance_score(y_true, y_true), 1.00, 2)
    assert_equal(explained_variance_score([0, 0, 0], [0, 1, 1]), 0.0)

    assert_almost_equal(r2_score(y_true, y_pred), 0.12, 2)
    assert_almost_equal(r2_score(y_true, y_true), 1.00, 2)
    assert_equal(r2_score([0, 0, 0], [0, 0, 0]), 1.0)
    assert_equal(r2_score([0, 0, 0], [0, 1, 1]), 0.0)


def test_losses_at_limits():
    # test limit cases
    assert_almost_equal(mean_squared_error([0.], [0.]), 0.00, 2)
    assert_almost_equal(mean_absolute_error([0.], [0.]), 0.00, 2)
    assert_almost_equal(explained_variance_score([0.], [0.]), 1.00, 2)
    assert_almost_equal(r2_score([0., 1], [0., 1]), 1.00, 2)


def test_symmetry():
    """Test the symmetry of score and loss functions"""
    y_true, y_pred, _ = make_prediction(binary=True)

    # We shouldn't forget any metrics
    assert_equal(set(SYMMETRIC_METRICS).union(NOT_SYMMETRIC_METRICS,
                                              THRESHOLDED_METRICS,
                                              METRIC_UNDEFINED_MULTICLASS),
                 set(ALL_METRICS))

    assert_equal(
        set(SYMMETRIC_METRICS).intersection(set(NOT_SYMMETRIC_METRICS)),
        set([]))

    # Symmetric metric
    for name in SYMMETRIC_METRICS:
        metric = ALL_METRICS[name]
        assert_almost_equal(metric(y_true, y_pred),
                            metric(y_pred, y_true),
                            err_msg="%s is not symmetric" % name)

    # Not symmetric metrics
    for name in NOT_SYMMETRIC_METRICS:
        metric = ALL_METRICS[name]
        assert_true(np.any(metric(y_true, y_pred) != metric(y_pred, y_true)),
                    msg="%s seems to be symmetric" % name)


def test_sample_order_invariance():
    y_true, y_pred, _ = make_prediction(binary=True)
    y_true_shuffle, y_pred_shuffle = shuffle(y_true, y_pred, random_state=0)

    for name, metric in ALL_METRICS.items():
        if name in METRIC_UNDEFINED_MULTICLASS:
            continue

        assert_almost_equal(metric(y_true, y_pred),
                            metric(y_true_shuffle, y_pred_shuffle),
                            err_msg="%s is not sample order invariant"
                                    % name)


def test_sample_order_invariance_multilabel_and_multioutput():
    random_state = check_random_state(0)

    # Generate some data
    y_true = random_state.randint(0, 2, size=(20, 25))
    y_pred = random_state.randint(0, 2, size=(20, 25))
    y_score = random_state.normal(size=y_true.shape)

    y_true_shuffle, y_pred_shuffle, y_score_shuffle = shuffle(y_true,
                                                              y_pred,
                                                              y_score,
                                                              random_state=0)

    for name in MULTILABELS_METRICS:
        metric = ALL_METRICS[name]
        assert_almost_equal(metric(y_true, y_pred),
                            metric(y_true_shuffle, y_pred_shuffle),
                            err_msg="%s is not sample order invariant"
                                    % name)

    for name in THRESHOLDED_MULTILABEL_METRICS:
        metric = ALL_METRICS[name]
        assert_almost_equal(metric(y_true, y_score),
                            metric(y_true_shuffle, y_score_shuffle),
                            err_msg="%s is not sample order invariant"
                                    % name)

    for name in MULTIOUTPUT_METRICS:
        metric = ALL_METRICS[name]
        assert_almost_equal(metric(y_true, y_score),
                            metric(y_true_shuffle, y_score_shuffle),
                            err_msg="%s is not sample order invariant"
                                    % name)
        assert_almost_equal(metric(y_true, y_pred),
                            metric(y_true_shuffle, y_pred_shuffle),
                            err_msg="%s is not sample order invariant"
                                    % name)


def test_format_invariance_with_1d_vectors():
    y1, y2, _ = make_prediction(binary=True)

    y1_list = list(y1)
    y2_list = list(y2)

    y1_1d, y2_1d = np.array(y1), np.array(y2)
    assert_equal(y1_1d.ndim, 1)
    assert_equal(y2_1d.ndim, 1)
    y1_column = np.reshape(y1_1d, (-1, 1))
    y2_column = np.reshape(y2_1d, (-1, 1))
    y1_row = np.reshape(y1_1d, (1, -1))
    y2_row = np.reshape(y2_1d, (1, -1))

    for name, metric in ALL_METRICS.items():
        if name in METRIC_UNDEFINED_MULTICLASS:
            continue

        measure = metric(y1, y2)

        assert_almost_equal(metric(y1_list, y2_list), measure,
                            err_msg="%s is not representation invariant "
                                    "with list" % name)

        assert_almost_equal(metric(y1_1d, y2_1d), measure,
                            err_msg="%s is not representation invariant "
                                    "with np-array-1d" % name)

        assert_almost_equal(metric(y1_column, y2_column), measure,
                            err_msg="%s is not representation invariant "
                                    "with np-array-column" % name)

        # Mix format support
        assert_almost_equal(metric(y1_1d, y2_list), measure,
                            err_msg="%s is not representation invariant "
                                    "with mix np-array-1d and list" % name)

        assert_almost_equal(metric(y1_list, y2_1d), measure,
                            err_msg="%s is not representation invariant "
                                    "with mix np-array-1d and list" % name)

        assert_almost_equal(metric(y1_1d, y2_column), measure,
                            err_msg="%s is not representation invariant "
                                    "with mix np-array-1d and np-array-column"
                                    % name)

        assert_almost_equal(metric(y1_column, y2_1d), measure,
                            err_msg="%s is not representation invariant "
                                    "with mix np-array-1d and np-array-column"
                                    % name)

        assert_almost_equal(metric(y1_list, y2_column), measure,
                            err_msg="%s is not representation invariant "
                                    "with mix list and np-array-column"
                                    % name)

        assert_almost_equal(metric(y1_column, y2_list), measure,
                            err_msg="%s is not representation invariant "
                                    "with mix list and np-array-column"
                                    % name)

        # These mix representations aren't allowed
        assert_raises(ValueError, metric, y1_1d, y2_row)
        assert_raises(ValueError, metric, y1_row, y2_1d)
        assert_raises(ValueError, metric, y1_list, y2_row)
        assert_raises(ValueError, metric, y1_row, y2_list)
        assert_raises(ValueError, metric, y1_column, y2_row)
        assert_raises(ValueError, metric, y1_row, y2_column)

        # NB: We do not test for y1_row, y2_row as these may be
        # interpreted as multilabel or multioutput data.
        if (name not in (MULTIOUTPUT_METRICS + THRESHOLDED_MULTILABEL_METRICS +
                         MULTILABELS_METRICS)):
            assert_raises(ValueError, metric, y1_row, y2_row)


def test_invariance_string_vs_numbers_labels():
    """Ensure that classification metrics with string labels"""
    y1, y2, _ = make_prediction(binary=True)

    y1_str = np.array(["eggs", "spam"])[y1]
    y2_str = np.array(["eggs", "spam"])[y2]

    pos_label_str = "spam"
    labels_str = ["eggs", "spam"]

    for name, metric in CLASSIFICATION_METRICS.items():
        if name in METRIC_UNDEFINED_MULTICLASS:
            continue

        measure_with_number = metric(y1, y2)

        # Ugly, but handle case with a pos_label and label
        metric_str = metric
        if name in METRICS_WITH_POS_LABEL:
            metric_str = partial(metric_str, pos_label=pos_label_str)

        measure_with_str = metric_str(y1_str, y2_str)

        assert_array_equal(measure_with_number, measure_with_str,
                           err_msg="{0} failed string vs number invariance "
                                   "test".format(name))

        measure_with_strobj = metric_str(y1_str.astype('O'),
                                         y2_str.astype('O'))
        assert_array_equal(measure_with_number, measure_with_strobj,
                           err_msg="{0} failed string object vs number "
                                   "invariance test".format(name))

        if name in METRICS_WITH_LABELS:
            metric_str = partial(metric_str, labels=labels_str)
            measure_with_str = metric_str(y1_str, y2_str)
            assert_array_equal(measure_with_number, measure_with_str,
                               err_msg="{0} failed string vs number  "
                                       "invariance test".format(name))

            measure_with_strobj = metric_str(y1_str.astype('O'),
                                             y2_str.astype('O'))
            assert_array_equal(measure_with_number, measure_with_strobj,
                               err_msg="{0} failed string vs number  "
                                       "invariance test".format(name))

    for name, metric in THRESHOLDED_METRICS.items():
        if name in ("log_loss", "hinge_loss"):
            measure_with_number = metric(y1, y2)
            measure_with_str = metric(y1_str, y2)
            assert_array_equal(measure_with_number, measure_with_str,
                               err_msg="{0} failed string vs number "
                               "invariance test".format(name))

            measure_with_strobj = metric(y1_str.astype('O'), y2)
            assert_array_equal(measure_with_number, measure_with_strobj,
                               err_msg="{0} failed string object vs number "
                                       "invariance test".format(name))
        else:
            # TODO those metrics doesn't support string label yet
            assert_raises(ValueError, metric, y1_str, y2)
            assert_raises(ValueError, metric, y1_str.astype('O'), y2)


@ignore_warnings
def check_single_sample(name):
    """Non-regression test: scores should work with a single sample.

    This is important for leave-one-out cross validation.
    Score functions tested are those that formerly called np.squeeze,
    which turns an array of size 1 into a 0-d array (!).
    """
    metric = ALL_METRICS[name]

    # assert that no exception is thrown
    for i, j in product([0, 1], repeat=2):
        metric([i], [j])


@ignore_warnings
def check_single_sample_multioutput(name):
    metric = ALL_METRICS[name]
    for i, j, k, l in product([0, 1], repeat=4):
        metric(np.array([[i, j]]), np.array([[k, l]]))


def test_single_sample():
    for name in ALL_METRICS:
        if name in METRIC_UNDEFINED_MULTICLASS or name in THRESHOLDED_METRICS:
            # Those metrics are not always defined with one sample
            # or in multiclass classification
            continue

        yield check_single_sample, name

    for name in MULTIOUTPUT_METRICS + MULTILABELS_METRICS:
        yield check_single_sample_multioutput, name


def test_hinge_loss_binary():
    y_true = np.array([-1, 1, 1, -1])
    pred_decision = np.array([-8.5, 0.5, 1.5, -0.3])
    assert_equal(hinge_loss(y_true, pred_decision), 1.2 / 4)

    y_true = np.array([0, 2, 2, 0])
    pred_decision = np.array([-8.5, 0.5, 1.5, -0.3])
    assert_equal(hinge_loss(y_true, pred_decision), 1.2 / 4)


def test_multioutput_regression():
    y_true = np.array([[1, 0, 0, 1], [0, 1, 1, 1], [1, 1, 0, 1]])
    y_pred = np.array([[0, 0, 0, 1], [1, 0, 1, 1], [0, 0, 0, 1]])

    error = mean_squared_error(y_true, y_pred)
    assert_almost_equal(error, (1. / 3 + 2. / 3 + 2. / 3) / 4.)

    # mean_absolute_error and mean_squared_error are equal because
    # it is a binary problem.
    error = mean_absolute_error(y_true, y_pred)
    assert_almost_equal(error, (1. / 3 + 2. / 3 + 2. / 3) / 4.)

    error = r2_score(y_true, y_pred)
    assert_almost_equal(error, 1 - 5. / 2)


def test_multioutput_number_of_output_differ():
    y_true = np.array([[1, 0, 0, 1], [0, 1, 1, 1], [1, 1, 0, 1]])
    y_pred = np.array([[0, 0], [1, 0], [0, 0]])

    for name in MULTIOUTPUT_METRICS:
        metric = ALL_METRICS[name]
        assert_raises(ValueError, metric, y_true, y_pred)


def test_multioutput_regression_invariance_to_dimension_shuffling():
    # test invariance to dimension shuffling
    y_true, y_pred, _ = make_prediction()
    n_dims = 3
    y_true = np.reshape(y_true, (-1, n_dims))
    y_pred = np.reshape(y_pred, (-1, n_dims))

    rng = check_random_state(314159)
    for name in MULTIOUTPUT_METRICS:
        metric = ALL_METRICS[name]
        error = metric(y_true, y_pred)

        for _ in xrange(3):
            perm = rng.permutation(n_dims)
            assert_almost_equal(metric(y_true[:, perm], y_pred[:, perm]),
                                error,
                                err_msg="%s is not dimension shuffling "
                                        "invariant" % name)


def test_multilabel_representation_invariance():

    # Generate some data
    n_classes = 4
    n_samples = 50
    # using sequence of sequences is deprecated, but still tested
    make_ml = ignore_warnings(make_multilabel_classification)
    _, y1 = make_ml(n_features=1, n_classes=n_classes, random_state=0,
                    n_samples=n_samples)
    _, y2 = make_ml(n_features=1, n_classes=n_classes, random_state=1,
                    n_samples=n_samples)

    # Be sure to have at least one empty label
    y1 += ([], )
    y2 += ([], )

    # NOTE: The "sorted" trick is necessary to shuffle labels, because it
    # allows to return the shuffled tuple.
    rng = check_random_state(42)
    shuffled = lambda x: sorted(x, key=lambda *args: rng.rand())
    y1_shuffle = [shuffled(x) for x in y1]
    y2_shuffle = [shuffled(x) for x in y2]

    # Let's have redundant labels
    y1_redundant = [x * rng.randint(1, 4) for x in y1]
    y2_redundant = [x * rng.randint(1, 4) for x in y2]

    # Binary indicator matrix format
    lb = MultiLabelBinarizer().fit([range(n_classes)])
    y1_binary_indicator = lb.transform(y1)
    y2_binary_indicator = lb.transform(y2)

    y1_shuffle_binary_indicator = lb.transform(y1_shuffle)
    y2_shuffle_binary_indicator = lb.transform(y2_shuffle)

    for name in MULTILABELS_METRICS:
        metric = ALL_METRICS[name]

        # XXX cruel hack to work with partial functions
        if isinstance(metric, partial):
            metric.__module__ = 'tmp'
            metric.__name__ = name
        # Check warning for sequence of sequences
        measure = assert_warns(DeprecationWarning, metric, y1, y2)
        metric = ignore_warnings(metric)

        # Check representation invariance
        assert_almost_equal(metric(y1_binary_indicator,
                                   y2_binary_indicator),
                            measure,
                            err_msg="%s failed representation invariance  "
                                    "between list of list of labels "
                                    "format and dense binary indicator "
                                    "format." % name)

        # Check invariance with redundant labels with list of labels
        assert_almost_equal(metric(y1, y2_redundant), measure,
                            err_msg="%s failed rendundant label invariance"
                                    % name)

        assert_almost_equal(metric(y1_redundant, y2_redundant), measure,
                            err_msg="%s failed rendundant label invariance"
                                    % name)

        assert_almost_equal(metric(y1_redundant, y2), measure,
                            err_msg="%s failed rendundant label invariance"
                                    % name)

        # Check shuffling invariance with list of labels
        assert_almost_equal(metric(y1_shuffle, y2_shuffle), measure,
                            err_msg="%s failed shuffling invariance "
                                    "with list of list of labels format."
                                    % name)

        # Check shuffling invariance with dense binary indicator matrix
        assert_almost_equal(metric(y1_shuffle_binary_indicator,
                                   y2_shuffle_binary_indicator), measure,
                            err_msg="%s failed shuffling invariance "
                                    " with dense binary indicator format."
                                    % name)

        # Check raises error with mix input representation
        assert_raises(ValueError, metric, y1, y2_binary_indicator)
        assert_raises(ValueError, metric, y1_binary_indicator, y2)


def test_multilabel_zero_one_loss_subset():
    # Dense label indicator matrix format
    y1 = np.array([[0, 1, 1], [1, 0, 1]])
    y2 = np.array([[0, 0, 1], [1, 0, 1]])

    assert_equal(zero_one_loss(y1, y2), 0.5)
    assert_equal(zero_one_loss(y1, y1), 0)
    assert_equal(zero_one_loss(y2, y2), 0)
    assert_equal(zero_one_loss(y2, np.logical_not(y2)), 1)
    assert_equal(zero_one_loss(y1, np.logical_not(y1)), 1)
    assert_equal(zero_one_loss(y1, np.zeros(y1.shape)), 1)
    assert_equal(zero_one_loss(y2, np.zeros(y1.shape)), 1)

    # List of tuple of label
    y1 = [(1, 2,), (0, 2,)]
    y2 = [(2,), (0, 2,)]

    assert_equal(zero_one_loss(y1, y2), 0.5)
    assert_equal(zero_one_loss(y1, y1), 0)
    assert_equal(zero_one_loss(y2, y2), 0)
    assert_equal(zero_one_loss(y2, [(), ()]), 1)
    assert_equal(zero_one_loss(y2, [tuple(), (10, )]), 1)


def test_multilabel_hamming_loss():
    # Dense label indicator matrix format
    y1 = np.array([[0, 1, 1], [1, 0, 1]])
    y2 = np.array([[0, 0, 1], [1, 0, 1]])

    assert_equal(hamming_loss(y1, y2), 1 / 6)
    assert_equal(hamming_loss(y1, y1), 0)
    assert_equal(hamming_loss(y2, y2), 0)
    assert_equal(hamming_loss(y2, np.logical_not(y2)), 1)
    assert_equal(hamming_loss(y1, np.logical_not(y1)), 1)
    assert_equal(hamming_loss(y1, np.zeros(y1.shape)), 4 / 6)
    assert_equal(hamming_loss(y2, np.zeros(y1.shape)), 0.5)

    # List of tuple of label
    y1 = [(1, 2,), (0, 2,)]
    y2 = [(2,), (0, 2,)]

    assert_equal(hamming_loss(y1, y2), 1 / 6)
    assert_equal(hamming_loss(y1, y1), 0)
    assert_equal(hamming_loss(y2, y2), 0)
    assert_equal(hamming_loss(y2, [(), ()]), 0.75)
    assert_equal(hamming_loss(y1, [tuple(), (10, )]), 0.625)
    assert_almost_equal(hamming_loss(y2, [tuple(), (10, )],
                                     classes=np.arange(11)), 0.1818, 2)


def test_multilabel_accuracy_score_subset_accuracy():
    # Dense label indicator matrix format
    y1 = np.array([[0, 1, 1], [1, 0, 1]])
    y2 = np.array([[0, 0, 1], [1, 0, 1]])

    assert_equal(accuracy_score(y1, y2), 0.5)
    assert_equal(accuracy_score(y1, y1), 1)
    assert_equal(accuracy_score(y2, y2), 1)
    assert_equal(accuracy_score(y2, np.logical_not(y2)), 0)
    assert_equal(accuracy_score(y1, np.logical_not(y1)), 0)
    assert_equal(accuracy_score(y1, np.zeros(y1.shape)), 0)
    assert_equal(accuracy_score(y2, np.zeros(y1.shape)), 0)

    # List of tuple of label
    y1 = [(1, 2,), (0, 2,)]
    y2 = [(2,), (0, 2,)]

    assert_equal(accuracy_score(y1, y2), 0.5)
    assert_equal(accuracy_score(y1, y1), 1)
    assert_equal(accuracy_score(y2, y2), 1)
    assert_equal(accuracy_score(y2, [(), ()]), 0)
    assert_equal(accuracy_score(y1, y2, normalize=False), 1)
    assert_equal(accuracy_score(y1, y1, normalize=False), 2)
    assert_equal(accuracy_score(y2, y2, normalize=False), 2)
    assert_equal(accuracy_score(y2, [(), ()], normalize=False), 0)


def test_multilabel_jaccard_similarity_score():
    # Dense label indicator matrix format
    y1 = np.array([[0, 1, 1], [1, 0, 1]])
    y2 = np.array([[0, 0, 1], [1, 0, 1]])

    # size(y1 \inter y2) = [1, 2]
    # size(y1 \union y2) = [2, 2]

    assert_equal(jaccard_similarity_score(y1, y2), 0.75)
    assert_equal(jaccard_similarity_score(y1, y1), 1)
    assert_equal(jaccard_similarity_score(y2, y2), 1)
    assert_equal(jaccard_similarity_score(y2, np.logical_not(y2)), 0)
    assert_equal(jaccard_similarity_score(y1, np.logical_not(y1)), 0)
    assert_equal(jaccard_similarity_score(y1, np.zeros(y1.shape)), 0)
    assert_equal(jaccard_similarity_score(y2, np.zeros(y1.shape)), 0)

   # List of tuple of label
    y1 = [(1, 2,), (0, 2,)]
    y2 = [(2,), (0, 2,)]

    assert_equal(jaccard_similarity_score(y1, y2), 0.75)
    assert_equal(jaccard_similarity_score(y1, y1), 1)
    assert_equal(jaccard_similarity_score(y2, y2), 1)
    assert_equal(jaccard_similarity_score(y2, [(), ()]), 0)

    # |y3 inter y4 | = [0, 1, 1]
    # |y3 union y4 | = [2, 1, 3]
    y3 = [(0,), (1,), (3,)]
    y4 = [(4,), (4,), (5, 6)]
    assert_almost_equal(jaccard_similarity_score(y3, y4), 0)

    # |y5 inter y6 | = [0, 1, 1]
    # |y5 union y6 | = [2, 1, 3]
    y5 = [(0,), (1,), (2, 3)]
    y6 = [(1,), (1,), (2, 0)]

    assert_almost_equal(jaccard_similarity_score(y5, y6), (1 + 1 / 3) / 3)


def test_normalize_option_binary_classification():
    # Test in the binary case
    y_true, y_pred, _ = make_prediction(binary=True)
    n_samples = y_true.shape[0]

    for name in METRICS_WITH_NORMALIZE_OPTION:
        metrics = ALL_METRICS[name]
        measure = metrics(y_true, y_pred, normalize=True)
        assert_greater(measure, 0,
                       msg="We failed to test correctly the normalize option")
        assert_almost_equal(metrics(y_true, y_pred, normalize=False)
                            / n_samples, measure)


def test_normalize_option_multiclasss_classification():
    # Test in the multiclass case
    y_true, y_pred, _ = make_prediction(binary=False)
    n_samples = y_true.shape[0]

    for name in METRICS_WITH_NORMALIZE_OPTION:
        metrics = ALL_METRICS[name]
        measure = metrics(y_true, y_pred, normalize=True)
        assert_greater(measure, 0,
                       msg="We failed to test correctly the normalize option")
        assert_almost_equal(metrics(y_true, y_pred, normalize=False)
                            / n_samples, measure)


def test_normalize_option_multilabel_classification():
    # Test in the multilabel case
    n_classes = 4
    n_samples = 100
    # using sequence of sequences is deprecated, but still tested
    make_ml = ignore_warnings(make_multilabel_classification)
    _, y_true = make_ml(n_features=1, n_classes=n_classes,
                        random_state=0, n_samples=n_samples)
    _, y_pred = make_ml(n_features=1, n_classes=n_classes,
                        random_state=1, n_samples=n_samples)

    # Be sure to have at least one empty label
    y_true += ([], )
    y_pred += ([], )
    n_samples += 1

    lb = MultiLabelBinarizer().fit([range(n_classes)])
    y_true_binary_indicator = lb.transform(y_true)
    y_pred_binary_indicator = lb.transform(y_pred)

    for name in METRICS_WITH_NORMALIZE_OPTION:
        metrics = ALL_METRICS[name]

        # List of list of labels
        measure = assert_warns(DeprecationWarning, metrics, y_true, y_pred,
                               normalize=True)
        assert_greater(measure, 0,
                       msg="We failed to test correctly the normalize option")
        assert_almost_equal(metrics(y_true, y_pred, normalize=False)
                            / n_samples, measure,
                            err_msg="Failed with %s" % name)

        # Indicator matrix format
        measure = metrics(y_true_binary_indicator,
                          y_pred_binary_indicator, normalize=True)
        assert_greater(measure, 0,
                       msg="We failed to test correctly the normalize option")
        assert_almost_equal(metrics(y_true_binary_indicator,
                                    y_pred_binary_indicator, normalize=False)
                            / n_samples, measure,
                            err_msg="Failed with %s" % name)


@ignore_warnings
def test_precision_recall_f1_score_multilabel_1():
    """ Test precision_recall_f1_score on a crafted multilabel example
    """
    # First crafted example
    y_true_ll = [(0,), (1,), (2, 3)]
    y_pred_ll = [(1,), (1,), (2, 0)]
    lb = LabelBinarizer()
    lb.fit([range(4)])
    y_true_bi = lb.transform(y_true_ll)
    y_pred_bi = lb.transform(y_pred_ll)

    for y_true, y_pred in [(y_true_ll, y_pred_ll), (y_true_bi, y_pred_bi)]:

        p, r, f, s = precision_recall_fscore_support(y_true, y_pred,
                                                     average=None)
        #tp = [0, 1, 1, 0]
        #fn = [1, 0, 0, 1]
        #fp = [1, 1, 0, 0]
        # Check per class

        assert_array_almost_equal(p, [0.0, 0.5, 1.0, 0.0], 2)
        assert_array_almost_equal(r, [0.0, 1.0, 1.0, 0.0], 2)
        assert_array_almost_equal(f, [0.0, 1 / 1.5, 1, 0.0], 2)
        assert_array_almost_equal(s, [1, 1, 1, 1], 2)

        f2 = fbeta_score(y_true, y_pred, beta=2, average=None)
        support = s
        assert_array_almost_equal(f2, [0, 0.83, 1, 0], 2)

        # Check macro
        p, r, f, s = precision_recall_fscore_support(y_true, y_pred,
                                                     average="macro")
        assert_almost_equal(p, 1.5 / 4)
        assert_almost_equal(r, 0.5)
        assert_almost_equal(f, 2.5 / 1.5 * 0.25)
        assert_equal(s, None)
        assert_almost_equal(fbeta_score(y_true, y_pred, beta=2,
                                        average="macro"),
                            np.mean(f2))

        # Check micro
        p, r, f, s = precision_recall_fscore_support(y_true, y_pred,
                                                     average="micro")
        assert_almost_equal(p, 0.5)
        assert_almost_equal(r, 0.5)
        assert_almost_equal(f, 0.5)
        assert_equal(s, None)
        assert_almost_equal(fbeta_score(y_true, y_pred, beta=2,
                                        average="micro"),
                            (1 + 4) * p * r / (4 * p + r))

        # Check weigted
        p, r, f, s = precision_recall_fscore_support(y_true, y_pred,
                                                     average="weighted")
        assert_almost_equal(p, 1.5 / 4)
        assert_almost_equal(r, 0.5)
        assert_almost_equal(f, 2.5 / 1.5 * 0.25)
        assert_equal(s, None)
        assert_almost_equal(fbeta_score(y_true, y_pred, beta=2,
                                        average="weighted"),
                            np.average(f2, weights=support))
        # Check weigted
        # |h(x_i) inter y_i | = [0, 1, 1]
        # |y_i| = [1, 1, 2]
        # |h(x_i)| = [1, 1, 2]
        p, r, f, s = precision_recall_fscore_support(y_true, y_pred,
                                                     average="samples")
        assert_almost_equal(p, 0.5)
        assert_almost_equal(r, 0.5)
        assert_almost_equal(f, 0.5)
        assert_equal(s, None)
        assert_almost_equal(fbeta_score(y_true, y_pred, beta=2,
                                        average="samples"),
                            0.5)


@ignore_warnings
def test_precision_recall_f1_score_multilabel_2():
    """ Test precision_recall_f1_score on a crafted multilabel example 2
    """
    # Second crafted example
    y_true_ll = [(1,), (2,), (2, 3)]
    y_pred_ll = [(4,), (4,), (2, 1)]
    lb = LabelBinarizer()
    lb.fit([range(1, 5)])
    y_true_bi = lb.transform(y_true_ll)
    y_pred_bi = lb.transform(y_pred_ll)

    for y_true, y_pred in [(y_true_ll, y_pred_ll), (y_true_bi, y_pred_bi)]:
        # tp = [ 0.  1.  0.  0.]
        # fp = [ 1.  0.  0.  2.]
        # fn = [ 1.  1.  1.  0.]

        p, r, f, s = precision_recall_fscore_support(y_true, y_pred,
                                                     average=None)
        assert_array_almost_equal(p, [0.0, 1.0, 0.0, 0.0], 2)
        assert_array_almost_equal(r, [0.0, 0.5, 0.0, 0.0], 2)
        assert_array_almost_equal(f, [0.0, 0.66, 0.0, 0.0], 2)
        assert_array_almost_equal(s, [1, 2, 1, 0], 2)

        f2 = fbeta_score(y_true, y_pred, beta=2, average=None)
        support = s
        assert_array_almost_equal(f2, [0, 0.55, 0, 0], 2)

        p, r, f, s = precision_recall_fscore_support(y_true, y_pred,
                                                     average="micro")
        assert_almost_equal(p, 0.25)
        assert_almost_equal(r, 0.25)
        assert_almost_equal(f, 2 * 0.25 * 0.25 / 0.5)
        assert_equal(s, None)
        assert_almost_equal(fbeta_score(y_true, y_pred, beta=2,
                                        average="micro"),
                            (1 + 4) * p * r / (4 * p + r))

        p, r, f, s = precision_recall_fscore_support(y_true, y_pred,
                                                     average="macro")
        assert_almost_equal(p, 0.25)
        assert_almost_equal(r, 0.125)
        assert_almost_equal(f, 2 / 12)
        assert_equal(s, None)
        assert_almost_equal(fbeta_score(y_true, y_pred, beta=2,
                                        average="macro"),
                            np.mean(f2))

        p, r, f, s = precision_recall_fscore_support(y_true, y_pred,
                                                     average="weighted")
        assert_almost_equal(p, 2 / 4)
        assert_almost_equal(r, 1 / 4)
        assert_almost_equal(f, 2 / 3 * 2 / 4)
        assert_equal(s, None)
        assert_almost_equal(fbeta_score(y_true, y_pred, beta=2,
                                        average="weighted"),
                            np.average(f2, weights=support))

        p, r, f, s = precision_recall_fscore_support(y_true, y_pred,
                                                     average="samples")
        # Check weigted
        # |h(x_i) inter y_i | = [0, 0, 1]
        # |y_i| = [1, 1, 2]
        # |h(x_i)| = [1, 1, 2]

        assert_almost_equal(p, 1 / 6)
        assert_almost_equal(r, 1 / 6)
        assert_almost_equal(f, 2 / 4 * 1 / 3)
        assert_equal(s, None)
        assert_almost_equal(fbeta_score(y_true, y_pred, beta=2,
                                        average="samples"),
                            0.1666, 2)


@ignore_warnings
def test_precision_recall_f1_score_with_an_empty_prediction():
    y_true_ll = [(1,), (0,), (2, 1,)]
    y_pred_ll = [tuple(), (3,), (2, 1)]

    lb = LabelBinarizer()
    lb.fit([range(4)])
    y_true_bi = lb.transform(y_true_ll)
    y_pred_bi = lb.transform(y_pred_ll)

    for y_true, y_pred in [(y_true_ll, y_pred_ll), (y_true_bi, y_pred_bi)]:
        # true_pos = [ 0.  1.  1.  0.]
        # false_pos = [ 0.  0.  0.  1.]
        # false_neg = [ 1.  1.  0.  0.]
        p, r, f, s = precision_recall_fscore_support(y_true, y_pred,
                                                     average=None)
        assert_array_almost_equal(p, [0.0, 1.0, 1.0, 0.0], 2)
        assert_array_almost_equal(r, [0.0, 0.5, 1.0, 0.0], 2)
        assert_array_almost_equal(f, [0.0, 1 / 1.5, 1, 0.0], 2)
        assert_array_almost_equal(s, [1, 2, 1, 0], 2)

        f2 = fbeta_score(y_true, y_pred, beta=2, average=None)
        support = s
        assert_array_almost_equal(f2, [0, 0.55, 1, 0], 2)

        p, r, f, s = precision_recall_fscore_support(y_true, y_pred,
                                                     average="macro")
        assert_almost_equal(p, 0.5)
        assert_almost_equal(r, 1.5 / 4)
        assert_almost_equal(f, 2.5 / (4 * 1.5))
        assert_equal(s, None)
        assert_almost_equal(fbeta_score(y_true, y_pred, beta=2,
                                        average="macro"),
                            np.mean(f2))

        p, r, f, s = precision_recall_fscore_support(y_true, y_pred,
                                                     average="micro")
        assert_almost_equal(p, 2 / 3)
        assert_almost_equal(r, 0.5)
        assert_almost_equal(f, 2 / 3 / (2 / 3 + 0.5))
        assert_equal(s, None)
        assert_almost_equal(fbeta_score(y_true, y_pred, beta=2,
                                        average="micro"),
                            (1 + 4) * p * r / (4 * p + r))

        p, r, f, s = precision_recall_fscore_support(y_true, y_pred,
                                                     average="weighted")
        assert_almost_equal(p, 3 / 4)
        assert_almost_equal(r, 0.5)
        assert_almost_equal(f, (2 / 1.5 + 1) / 4)
        assert_equal(s, None)
        assert_almost_equal(fbeta_score(y_true, y_pred, beta=2,
                                        average="weighted"),
                            np.average(f2, weights=support))

        p, r, f, s = precision_recall_fscore_support(y_true, y_pred,
                                                     average="samples")
        # |h(x_i) inter y_i | = [0, 0, 2]
        # |y_i| = [1, 1, 2]
        # |h(x_i)| = [0, 1, 2]
        assert_almost_equal(p, 1 / 3)
        assert_almost_equal(r, 1 / 3)
        assert_almost_equal(f, 1 / 3)
        assert_equal(s, None)
        assert_almost_equal(fbeta_score(y_true, y_pred, beta=2,
                                        average="samples"),
                            0.333, 2)


def test_precision_recall_f1_no_labels():
    y_true = np.zeros((20, 3))
    y_pred = np.zeros_like(y_true)

    # tp = [0, 0, 0]
    # fn = [0, 0, 0]
    # fp = [0, 0, 0]
    # support = [0, 0, 0]
    # |y_hat_i inter y_i | = [0, 0, 0]
    # |y_i| = [0, 0, 0]
    # |y_hat_i| = [0, 0, 0]

    for beta in [1]:
        p, r, f, s = assert_warns(UndefinedMetricWarning,
                                  precision_recall_fscore_support,
                                  y_true, y_pred, average=None, beta=beta)
        assert_array_almost_equal(p, [0, 0, 0], 2)
        assert_array_almost_equal(r, [0, 0, 0], 2)
        assert_array_almost_equal(f, [0, 0, 0], 2)
        assert_array_almost_equal(s, [0, 0, 0], 2)

        fbeta = assert_warns(UndefinedMetricWarning, fbeta_score,
                             y_true, y_pred, beta=beta, average=None)
        assert_array_almost_equal(fbeta, [0, 0, 0], 2)

        for average in ["macro", "micro", "weighted", "samples"]:
            p, r, f, s = assert_warns(UndefinedMetricWarning,
                                      precision_recall_fscore_support,
                                      y_true, y_pred, average=average,
                                      beta=beta)
            assert_almost_equal(p, 0)
            assert_almost_equal(r, 0)
            assert_almost_equal(f, 0)
            assert_equal(s, None)

            fbeta = assert_warns(UndefinedMetricWarning, fbeta_score,
                                 y_true, y_pred,
                                 beta=beta, average=average)
            assert_almost_equal(fbeta, 0)


def test_prf_warnings():

    # average of per-label scores
    f, w = precision_recall_fscore_support, UndefinedMetricWarning
    my_assert = assert_warns_message
    for average in [None, 'weighted', 'macro']:
        msg = ('Precision and F-score are ill-defined and '
               'being set to 0.0 in labels with no predicted samples.')
        my_assert(w, msg, f, [0, 1, 2], [1, 1, 2], average=average)

        msg = ('Recall and F-score are ill-defined and '
               'being set to 0.0 in labels with no true samples.')
        my_assert(w, msg, f, [1, 1, 2], [0, 1, 2], average=average)

        # average of per-sample scores
        msg = ('Precision and F-score are ill-defined and '
               'being set to 0.0 in samples with no predicted labels.')
        my_assert(w, msg, f, np.array([[1, 0], [1, 0]]),
                  np.array([[1, 0], [0, 0]]), average='samples')

        msg = ('Recall and F-score are ill-defined and '
               'being set to 0.0 in samples with no true labels.')
        my_assert(w, msg, f, np.array([[1, 0], [0, 0]]),
                  np.array([[1, 0], [1, 0]]),
                  average='samples')

        # single score: micro-average
        msg = ('Precision and F-score are ill-defined and '
               'being set to 0.0 due to no predicted samples.')
        my_assert(w, msg, f, np.array([[1, 1], [1, 1]]),
                  np.array([[0, 0], [0, 0]]), average='micro')

        msg = ('Recall and F-score are ill-defined and '
               'being set to 0.0 due to no true samples.')
        my_assert(w, msg, f, np.array([[0, 0], [0, 0]]),
                  np.array([[1, 1], [1, 1]]), average='micro')

        # single postive label
        msg = ('Precision and F-score are ill-defined and '
               'being set to 0.0 due to no predicted samples.')
        my_assert(w, msg, f, [1, 1], [-1, -1], average='macro')

        msg = ('Recall and F-score are ill-defined and '
               'being set to 0.0 due to no true samples.')
        my_assert(w, msg, f, [-1, -1], [1, 1], average='macro')


def test_recall_warnings():
    assert_no_warnings(recall_score,
                       np.array([[1, 1], [1, 1]]),
                       np.array([[0, 0], [0, 0]]),
                       average='micro')

    with warnings.catch_warnings(record=True) as record:
        warnings.simplefilter('always')
        recall_score(np.array([[0, 0], [0, 0]]),
                     np.array([[1, 1], [1, 1]]),
                     average='micro')
        assert_equal(str(record.pop().message),
                     'Recall is ill-defined and '
                     'being set to 0.0 due to no true samples.')


def test_precision_warnings():
    with warnings.catch_warnings(record=True) as record:
        warnings.simplefilter('always')

        precision_score(np.array([[1, 1], [1, 1]]),
                        np.array([[0, 0], [0, 0]]),
                        average='micro')
        assert_equal(str(record.pop().message),
                     'Precision is ill-defined and '
                     'being set to 0.0 due to no predicted samples.')

    assert_no_warnings(precision_score,
                       np.array([[0, 0], [0, 0]]),
                       np.array([[1, 1], [1, 1]]),
                       average='micro')


def test_fscore_warnings():
    with warnings.catch_warnings(record=True) as record:
        warnings.simplefilter('always')

        for score in [f1_score, partial(fbeta_score, beta=2)]:
            score(np.array([[1, 1], [1, 1]]),
                  np.array([[0, 0], [0, 0]]),
                  average='micro')
            assert_equal(str(record.pop().message),
                         'F-score is ill-defined and '
                         'being set to 0.0 due to no predicted samples.')
            score(np.array([[0, 0], [0, 0]]),
                  np.array([[1, 1], [1, 1]]),
                  average='micro')
            assert_equal(str(record.pop().message),
                         'F-score is ill-defined and '
                         'being set to 0.0 due to no true samples.')


def test__check_clf_targets():
    """Check that _check_clf_targets correctly merges target types, squeezes
    output and fails if input lengths differ."""
    IND = 'multilabel-indicator'
    SEQ = 'multilabel-sequences'
    MC = 'multiclass'
    BIN = 'binary'
    CNT = 'continuous'
    MMC = 'multiclass-multioutput'
    MCN = 'continuous-multioutput'
    # all of length 3
    EXAMPLES = [
        (IND, np.array([[0, 1, 1], [1, 0, 0], [0, 0, 1]])),
        # must not be considered binary
        (IND, np.array([[0, 1], [1, 0], [1, 1]])),
        (SEQ, [[2, 3], [1], [3]]),
        (MC, [2, 3, 1]),
        (BIN, [0, 1, 1]),
        (CNT, [0., 1.5, 1.]),
        (MC, np.array([[2], [3], [1]])),
        (BIN, np.array([[0], [1], [1]])),
        (CNT, np.array([[0.], [1.5], [1.]])),
        (MMC, np.array([[0, 2], [1, 3], [2, 3]])),
        (MCN, np.array([[0.5, 2.], [1.1, 3.], [2., 3.]])),
    ]
    # expected type given input types, or None for error
    # (types will be tried in either order)
    EXPECTED = {
        (IND, IND): IND,
        (SEQ, SEQ): SEQ,
        (MC, MC): MC,
        (BIN, BIN): BIN,

        (IND, SEQ): None,
        (MC, SEQ): None,
        (BIN, SEQ): None,
        (MC, IND): None,
        (BIN, IND): None,
        (BIN, MC): MC,

        # Disallowed types
        (CNT, CNT): None,
        (MMC, MMC): None,
        (MCN, MCN): None,
        (IND, CNT): None,
        (SEQ, CNT): None,
        (MC, CNT): None,
        (BIN, CNT): None,
        (MMC, CNT): None,
        (MCN, CNT): None,
        (IND, MMC): None,
        (SEQ, MMC): None,
        (MC, MMC): None,
        (BIN, MMC): None,
        (MCN, MMC): None,
        (IND, MCN): None,
        (SEQ, MCN): None,
        (MC, MCN): None,
        (BIN, MCN): None,
    }

    for (type1, y1), (type2, y2) in product(EXAMPLES, repeat=2):
        try:
            expected = EXPECTED[type1, type2]
        except KeyError:
            expected = EXPECTED[type2, type1]
        if expected is None:
            assert_raises(ValueError, _check_clf_targets, y1, y2)

            if type1 != type2:
                assert_raise_message(
                    ValueError,
                    "Can't handle mix of {0} and {1}".format(type1, type2),
                    _check_clf_targets, y1, y2)

            else:
                if type1 not in (BIN, MC, SEQ, IND):
                    assert_raise_message(ValueError,
                                         "{0} is not supported".format(type1),
                                         _check_clf_targets, y1, y2)

        else:
            merged_type, y1out, y2out = _check_clf_targets(y1, y2)
            assert_equal(merged_type, expected)
            if not merged_type.startswith('multilabel'):
                assert_array_equal(y1out, np.squeeze(y1))
                assert_array_equal(y2out, np.squeeze(y2))
            assert_raises(ValueError, _check_clf_targets, y1[:-1], y2)


def test__check_reg_targets():
    # All of length 3
    EXAMPLES = [
        ("continuous", [1, 2, 3], 1),
        ("continuous", [[1], [2], [3]], 1),
        ("continuous-multioutput", [[1, 1], [2, 2], [3, 1]], 2),
        ("continuous-multioutput", [[5, 1], [4, 2], [3, 1]], 2),
        ("continuous-multioutput", [[1, 3, 4], [2, 2, 2], [3, 1, 1]], 3),
    ]

    for (type1, y1, n_out1), (type2, y2, n_out2) in product(EXAMPLES,
                                                            repeat=2):

        if type1 == type2 and n_out1 == n_out2:
            y_type, y_check1, y_check2 = _check_reg_targets(y1, y2)
            assert_equal(type1, y_type)
            if type1 == 'continuous':
                assert_array_equal(y_check1, np.reshape(y1, (-1, 1)))
                assert_array_equal(y_check2, np.reshape(y2, (-1, 1)))
            else:
                assert_array_equal(y_check1, y1)
                assert_array_equal(y_check2, y2)
        else:
            assert_raises(ValueError, _check_reg_targets, y1, y2)


def test_log_loss():
    # binary case with symbolic labels ("no" < "yes")
    y_true = ["no", "no", "no", "yes", "yes", "yes"]
    y_pred = np.array([[0.5, 0.5], [0.1, 0.9], [0.01, 0.99],
                       [0.9, 0.1], [0.75, 0.25], [0.001, 0.999]])
    loss = log_loss(y_true, y_pred)
    assert_almost_equal(loss, 1.8817971)

    # multiclass case; adapted from http://bit.ly/RJJHWA
    y_true = [1, 0, 2]
    y_pred = [[0.2, 0.7, 0.1], [0.6, 0.2, 0.2], [0.6, 0.1, 0.3]]
    loss = log_loss(y_true, y_pred, normalize=True)
    assert_almost_equal(loss, 0.6904911)

    # check that we got all the shapes and axes right
    # by doubling the length of y_true and y_pred
    y_true *= 2
    y_pred *= 2
    loss = log_loss(y_true, y_pred, normalize=False)
    assert_almost_equal(loss, 0.6904911 * 6, decimal=6)

    # check eps and handling of absolute zero and one probabilities
    y_pred = np.asarray(y_pred) > .5
    loss = log_loss(y_true, y_pred, normalize=True, eps=.1)
    assert_almost_equal(loss, log_loss(y_true, np.clip(y_pred, .1, .9)))

    # raise error if number of classes are not equal.
    y_true = [1, 0, 2]
    y_pred = [[0.2, 0.7], [0.6, 0.5], [0.4, 0.1]]
    assert_raises(ValueError, log_loss, y_true, y_pred)

    # case when y_true is a string array object
    y_true = ["ham", "spam", "spam", "ham"]
    y_pred = [[0.2, 0.7], [0.6, 0.5], [0.4, 0.1], [0.7, 0.2]]
    loss = log_loss(y_true, y_pred)
    assert_almost_equal(loss, 1.0383217, decimal=6)


@ignore_warnings
def _check_averaging(metric, y_true, y_pred, y_true_binarize, y_pred_binarize,
                     is_multilabel):
    n_samples, n_classes = y_true_binarize.shape

    # No averaging
    label_measure = metric(y_true, y_pred, average=None)
    assert_array_almost_equal(label_measure,
                              [metric(y_true_binarize[:, i],
                                      y_pred_binarize[:, i])
                               for i in range(n_classes)])

    # Micro measure
    micro_measure = metric(y_true, y_pred, average="micro")
    assert_almost_equal(micro_measure, metric(y_true_binarize.ravel(),
                                              y_pred_binarize.ravel()))

    # Macro measure
    macro_measure = metric(y_true, y_pred, average="macro")
    assert_almost_equal(macro_measure, np.mean(label_measure))

    # Weighted measure
    weights = np.sum(y_true_binarize, axis=0, dtype=int)

    if np.sum(weights) != 0:
        weighted_measure = metric(y_true, y_pred, average="weighted")
        assert_almost_equal(weighted_measure, np.average(label_measure,
                                                         weights=weights))
    else:
        weighted_measure = metric(y_true, y_pred, average="weighted")
        assert_almost_equal(weighted_measure, 0)

    # Sample measure
    if is_multilabel:
        sample_measure = metric(y_true, y_pred, average="samples")
        assert_almost_equal(sample_measure,
                            np.mean([metric(y_true_binarize[i],
                                            y_pred_binarize[i])
                                     for i in range(n_samples)]))

    assert_raises(ValueError, metric, y_true, y_pred, average="unknown")
    assert_raises(ValueError, metric, y_true, y_pred, average="garbage")


def check_averaging(name, y_true, y_true_binarize, y_pred, y_pred_binarize,
                    y_score):
    is_multilabel = type_of_target(y_true).startswith("multilabel")

    metric = ALL_METRICS[name]

    if name in METRICS_WITH_AVERAGING:
        _check_averaging(metric, y_true, y_pred, y_true_binarize,
                         y_pred_binarize, is_multilabel)
    elif name in THRESHOLDED_METRICS_WITH_AVERAGING:
        _check_averaging(metric, y_true, y_score, y_true_binarize,
                         y_score, is_multilabel)
    else:
        raise ValueError("Metric is not recorded as having an average option")


def test_averaging_multiclass():
    y_true, y_pred, y_score = make_prediction(binary=False)
    lb = LabelBinarizer().fit(y_true)
    y_true_binarize = lb.transform(y_true)
    y_pred_binarize = lb.transform(y_pred)

    for name in METRICS_WITH_AVERAGING:
        yield (check_averaging, name, y_true, y_true_binarize, y_pred,
               y_pred_binarize, y_score)


def test_averaging_multilabel():
    n_classes = 5
    n_samples = 40
    _, y = make_multilabel_classification(n_features=1, n_classes=n_classes,
                                          random_state=5, n_samples=n_samples,
                                          return_indicator=True,
                                          allow_unlabeled=False)
    y_true = y[:20]
    y_pred = y[20:]
    y_score = check_random_state(0).normal(size=(20, n_classes))
    y_true_binarize = y_true
    y_pred_binarize = y_pred

    for name in METRICS_WITH_AVERAGING + THRESHOLDED_METRICS_WITH_AVERAGING:
        yield (check_averaging, name, y_true, y_true_binarize, y_pred,
               y_pred_binarize, y_score)


def test_averaging_multilabel_all_zeroes():
    y_true = np.zeros((20, 3))
    y_pred = np.zeros((20, 3))
    y_score = np.zeros((20, 3))
    y_true_binarize = y_true
    y_pred_binarize = y_pred

    for name in METRICS_WITH_AVERAGING:
        yield (check_averaging, name, y_true, y_true_binarize, y_pred,
               y_pred_binarize, y_score)

    # Test _average_binary_score for weight.sum() == 0
    binary_metric = (lambda y_true, y_score, average="macro":
                     _average_binary_score(
                         precision_score, y_true, y_score, average))
    _check_averaging(binary_metric, y_true, y_pred, y_true_binarize,
                     y_pred_binarize, is_multilabel=True)


def test_averaging_multilabel_all_ones():
    y_true = np.ones((20, 3))
    y_pred = np.ones((20, 3))
    y_score = np.ones((20, 3))
    y_true_binarize = y_true
    y_pred_binarize = y_pred

    for name in METRICS_WITH_AVERAGING:
        yield (check_averaging, name, y_true, y_true_binarize, y_pred,
               y_pred_binarize, y_score)


@ignore_warnings
def check_sample_weight_invariance(name, metric, y1, y2):

    rng = np.random.RandomState(0)
    sample_weight = rng.randint(1, 10, size=len(y1))

    # check that unit weights gives the same score as no weight
    unweighted_score = metric(y1, y2, sample_weight=None)
    assert_equal(
        unweighted_score,
        metric(y1, y2, sample_weight=np.ones(shape=len(y1))),
        msg="For %s sample_weight=None is not equivalent to "
            "sample_weight=ones" % name)

    # check that the weighted and unweighted scores are unequal
    weighted_score = metric(y1, y2, sample_weight=sample_weight)
    assert_not_equal(
        unweighted_score, weighted_score,
        msg="Unweighted and weighted scores are unexpectedly "
            "equal (%f) for %s" % (weighted_score, name))

    # check that sample_weight can be a list
    weighted_score_list = metric(y1, y2,
                                 sample_weight=sample_weight.tolist())
    assert_equal(
        weighted_score, weighted_score_list,
        msg="Weighted scores for array and list sample_weight input are "
            "not equal (%f != %f) for %s" % (
                weighted_score, weighted_score_list, name))

    # check that integer weights is the same as repeated samples
    repeat_weighted_score = metric(
        np.repeat(y1, sample_weight, axis=0),
        np.repeat(y2, sample_weight, axis=0), sample_weight=None)
    assert_almost_equal(
        weighted_score, repeat_weighted_score,
        err_msg="Weighting %s is not equal to repeating samples" % name)

    # check that ignoring a fraction of the samples is equivalent to setting
    # the corresponding weights to zero
    sample_weight_subset = sample_weight[1::2]
    sample_weight_zeroed = np.copy(sample_weight)
    sample_weight_zeroed[::2] = 0
    y1_subset = y1[1::2]
    y2_subset = y2[1::2]
    weighted_score_subset = metric(y1_subset, y2_subset,
                                   sample_weight=sample_weight_subset)
    weighted_score_zeroed = metric(y1, y2,
                                   sample_weight=sample_weight_zeroed)
    assert_equal(
        weighted_score_subset, weighted_score_zeroed,
        msg="Zeroing weights does not give the same result as "
            "removing the corresponding samples (%f != %f) for %s" % (
                weighted_score_zeroed, weighted_score_subset, name))

    if not name.startswith('unnormalized'):
        # check that the score is invariant under scaling of the weights by a
        # common factor
        for scaling in [2, 0.3]:
            assert_almost_equal(
                weighted_score,
                metric(y1, y2, sample_weight=sample_weight * scaling),
                err_msg="%s sample_weight is not invariant "
                        "under scaling" % name)


def test_sample_weight_invariance():
    # binary output
    y1, y2, _ = make_prediction(binary=True)
    for name in ALL_METRICS:
        if (name in METRICS_WITHOUT_SAMPLE_WEIGHT or
                name in METRIC_UNDEFINED_MULTICLASS):
            continue
        metric = ALL_METRICS[name]
        yield check_sample_weight_invariance, name, metric, y1, y2

    # multiclass
    y1, y2, _ = make_prediction()
    for name in ALL_METRICS:
        if (name in METRICS_WITHOUT_SAMPLE_WEIGHT or
                name in METRIC_UNDEFINED_MULTICLASS):
            continue
        metric = ALL_METRICS[name]
        yield check_sample_weight_invariance, name, metric, y1, y2


    # multilabel sequence
    _, ya = make_multilabel_classification(
        n_features=1, n_classes=3,
        random_state=0, n_samples=10)
    _, yb = make_multilabel_classification(
        n_features=1, n_classes=3,
        random_state=1, n_samples=10)
    y1 = ya + yb
    y2 = ya + ya

    for name in MULTILABELS_METRICS:
        if name in METRICS_WITHOUT_SAMPLE_WEIGHT:
            continue
        metric = ALL_METRICS[name]
        yield (check_sample_weight_invariance, name, metric, y1, y2)

    # multilabel indicator
    _, ya = make_multilabel_classification(
        n_features=1, n_classes=6,
        random_state=0, n_samples=10,
        return_indicator=True)
    _, yb = make_multilabel_classification(
        n_features=1, n_classes=6,
        random_state=1, n_samples=10,
        return_indicator=True)
    y1 = np.vstack([ya, yb])
    y2 = np.vstack([ya, ya])
    for name in (MULTILABELS_METRICS + THRESHOLDED_MULTILABEL_METRICS +
                 MULTIOUTPUT_METRICS):
        if name in METRICS_WITHOUT_SAMPLE_WEIGHT:
            continue

        metric = ALL_METRICS[name]
        yield (check_sample_weight_invariance, name, metric, y1, y2)<|MERGE_RESOLUTION|>--- conflicted
+++ resolved
@@ -147,9 +147,6 @@
 }
 
 THRESHOLDED_METRICS = {
-<<<<<<< HEAD
-    "roc_auc_score": roc_auc_score,
-=======
     "log_loss": log_loss,
     "hinge_loss": hinge_loss,
 
@@ -159,7 +156,6 @@
     "micro_roc_auc": partial(roc_auc_score, average="micro"),
     "macro_roc_auc": partial(roc_auc_score, average="macro"),
 
->>>>>>> bc8666f6
     "average_precision_score": average_precision_score,
     "weighted_average_precision_score":
     partial(average_precision_score, average="weighted"),
@@ -381,11 +377,8 @@
 
 
 def _auc(y_true, y_score):
-<<<<<<< HEAD
-=======
     """Alternative implementation to check for correctness of
     `roc_auc_score`."""
->>>>>>> bc8666f6
     pos_label = np.unique(y_true)[1]
 
     # Count the number of times positive samples are correctly ranked above
@@ -398,8 +391,6 @@
     return n_correct / float(len(pos) * len(neg))
 
 
-<<<<<<< HEAD
-=======
 ###############################################################################
 # Tests
 def _average_precision(y_true, y_score):
@@ -426,7 +417,6 @@
     return score / n_pos
 
 
->>>>>>> bc8666f6
 def test_roc_curve():
     """Test Area under Receiver Operating Characteristic (ROC) curve"""
     y_true, _, probas_pred = make_prediction(binary=True)
@@ -437,14 +427,8 @@
     assert_array_almost_equal(roc_auc, expected_auc, decimal=2)
     assert_almost_equal(roc_auc, roc_auc_score(y_true, probas_pred))
 
-<<<<<<< HEAD
-    with warnings.catch_warnings(record=True):
-        assert_almost_equal(roc_auc, auc_score(y_true, probas_pred))
-
-=======
     assert_almost_equal(roc_auc,
                         ignore_warnings(auc_score)(y_true, probas_pred))
->>>>>>> bc8666f6
 
     assert_equal(fpr.shape, tpr.shape)
     assert_equal(fpr.shape, thresholds.shape)
@@ -686,32 +670,13 @@
 
 
 def test_auc_score_non_binary_class():
-<<<<<<< HEAD
-    """Test that roc_auc_score function returns an error when trying to compute AUC
-    for non-binary class values.
-=======
     """Test that roc_auc_score function returns an error when trying
     to compute AUC for non-binary class values.
->>>>>>> bc8666f6
     """
     rng = check_random_state(404)
     y_pred = rng.rand(10)
     # y_true contains only one class value
     y_true = np.zeros(10, dtype="int")
-<<<<<<< HEAD
-    assert_raise_message(ValueError, "AUC is defined for binary "
-                         "classification only", roc_auc_score, y_true, y_pred)
-    y_true = np.ones(10, dtype="int")
-    assert_raise_message(ValueError, "AUC is defined for binary "
-                         "classification only", roc_auc_score, y_true, y_pred)
-    y_true = -np.ones(10, dtype="int")
-    assert_raise_message(ValueError, "AUC is defined for binary "
-                         "classification only", roc_auc_score, y_true, y_pred)
-    # y_true contains three different class values
-    y_true = rng.randint(0, 3, size=10)
-    assert_raise_message(ValueError, "AUC is defined for binary "
-                         "classification only", roc_auc_score, y_true, y_pred)
-=======
     assert_raise_message(ValueError, "ROC AUC score is not defined",
                          roc_auc_score, y_true, y_pred)
     y_true = np.ones(10, dtype="int")
@@ -743,29 +708,7 @@
         y_true = rng.randint(0, 3, size=10)
         assert_raise_message(ValueError, "multiclass format is not supported",
                              roc_auc_score, y_true, y_pred)
->>>>>>> bc8666f6
-
-    with warnings.catch_warnings(record=True):
-        rng = check_random_state(404)
-        y_pred = rng.rand(10)
-        # y_true contains only one class value
-        y_true = np.zeros(10, dtype="int")
-        assert_raise_message(ValueError, "AUC is defined for binary "
-                             "classification only", auc_score,
-                             y_true, y_pred)
-        y_true = np.ones(10, dtype="int")
-        assert_raise_message(ValueError, "AUC is defined for binary "
-                             "classification only", auc_score, y_true,
-                             y_pred)
-        y_true = -np.ones(10, dtype="int")
-        assert_raise_message(ValueError, "AUC is defined for binary "
-                             "classification only", auc_score, y_true,
-                             y_pred)
-        # y_true contains three different class values
-        y_true = rng.randint(0, 3, size=10)
-        assert_raise_message(ValueError, "AUC is defined for binary "
-                             "classification only", auc_score, y_true,
-                             y_pred)
+
 
 def test_precision_recall_f1_score_binary():
     """Test Precision Recall and F1 Score for binary classification task"""
@@ -886,17 +829,9 @@
 
 @ignore_warnings
 def test_matthews_corrcoef_nan():
-<<<<<<< HEAD
-    with warnings.catch_warnings():
-        warnings.simplefilter("ignore")
-        assert_equal(matthews_corrcoef([0], [1]), 0.0)
-        warnings.simplefilter("error")
-        assert_equal(matthews_corrcoef([0,0],[0,1]), 0.0)
-=======
     assert_equal(matthews_corrcoef([0], [1]), 0.0)
     assert_equal(matthews_corrcoef([0, 0], [0, 1]), 0.0)
 
->>>>>>> bc8666f6
 
 def test_precision_recall_f1_score_multiclass():
     """Test Precision Recall and F1 Score for multiclass classification task"""
@@ -1324,8 +1259,6 @@
     roc_auc = roc_auc_score(y_true, probas_pred)
     roc_auc_scaled = roc_auc_score(y_true, 100 * probas_pred)
     roc_auc_shifted = roc_auc_score(y_true, probas_pred - 10)
-<<<<<<< HEAD
-=======
     assert_equal(roc_auc, roc_auc_scaled)
     assert_equal(roc_auc, roc_auc_shifted)
 
@@ -1333,16 +1266,8 @@
     roc_auc = f(y_true, probas_pred)
     roc_auc_scaled = f(y_true, 100 * probas_pred)
     roc_auc_shifted = f(y_true, probas_pred - 10)
->>>>>>> bc8666f6
     assert_equal(roc_auc, roc_auc_scaled)
     assert_equal(roc_auc, roc_auc_shifted)
-
-    with warnings.catch_warnings():
-        roc_auc = auc_score(y_true, probas_pred)
-        roc_auc_scaled = auc_score(y_true, 100 * probas_pred)
-        roc_auc_shifted = auc_score(y_true, probas_pred - 10)
-        assert_equal(roc_auc, roc_auc_scaled)
-        assert_equal(roc_auc, roc_auc_shifted)
 
     pr_auc = average_precision_score(y_true, probas_pred)
     pr_auc_scaled = average_precision_score(y_true, 100 * probas_pred)
@@ -1372,14 +1297,6 @@
     assert_equal(accuracy_score(y_true, y_pred),
                  1 - zero_one_loss(y_true, y_pred))
 
-<<<<<<< HEAD
-    with warnings.catch_warnings(record=True):
-        # Throw deprecated warning
-        assert_equal(zero_one_score(y_true, y_pred),
-                     1 - zero_one_loss(y_true, y_pred))
-
-=======
->>>>>>> bc8666f6
     # Regression
     # ----------
     assert_almost_equal(mean_squared_error(y_true, y_pred),
